--- conflicted
+++ resolved
@@ -37,17 +37,11 @@
 
 std::vector<size_t> util::transformation::cyclicOrderACW(const size_t &i,
                                                          const size_t &n) {
-<<<<<<< HEAD
-  std::vector<size_t> d;
-
-  for (size_t j = 0; j < n; j++) d.push_back((i + j) % n);
-=======
 
   std::vector<size_t> d;
 
   for (size_t j = 0; j < n; j++)
     d.push_back((i + j) % n);
->>>>>>> 64e493a6
 
   return d;
 }
@@ -55,24 +49,11 @@
 std::vector<size_t> util::transformation::cyclicOrderACW(const size_t &i,
                                                          const size_t &j,
                                                          const size_t &n) {
-<<<<<<< HEAD
-=======
-
->>>>>>> 64e493a6
   // data to return
   std::vector<size_t> d;
 
   // exhaust both possibilities
   if (j == (i + 1) % n) {
-<<<<<<< HEAD
-    // d.push_back(i%n);
-    // d.push_back((i+1)%n);
-    // d.push_back((i+2)%n);
-    for (size_t k = 0; k < n; k++) d.push_back((i + k) % n);
-
-    return d;
-  } else if (i == (j + 1) % n) {
-=======
 
     // d.push_back(i%n);
     // d.push_back((i+1)%n);
@@ -83,17 +64,12 @@
     return d;
   } else if (i == (j + 1) % n) {
 
->>>>>>> 64e493a6
     // d.push_back(j%n);
     // d.push_back((j+1)%n);
     // d.push_back((j+2)%n);
 
-<<<<<<< HEAD
-    for (size_t k = 0; k < n; k++) d.push_back((j + k) % n);
-=======
     for (size_t k = 0; k < n; k++)
       d.push_back((j + k) % n);
->>>>>>> 64e493a6
     return d;
   }
 
@@ -107,10 +83,6 @@
                                                          const size_t &j,
                                                          const size_t &k,
                                                          const size_t &n) {
-<<<<<<< HEAD
-=======
-
->>>>>>> 64e493a6
   // TODO Check this implementation
 
   // data to return
@@ -118,10 +90,6 @@
 
   // only case of n = 4 is implemented
   if (n != 4) {
-<<<<<<< HEAD
-=======
-
->>>>>>> 64e493a6
     std::cerr << "Error: currently cyclicOrderACW with i,j,k are implemented "
                  "for n = 4 only.\n";
     exit(1);
@@ -141,49 +109,33 @@
 
   // exhaust all possibilities
   if (s1 == 0 and s2 == 1 and s3 == 2) {
-<<<<<<< HEAD
-    for (size_t m = 0; m < n; m++) d.push_back((i + m) % n);
-=======
 
     for (size_t m = 0; m < n; m++)
       d.push_back((i + m) % n);
->>>>>>> 64e493a6
 
     return d;
   }
 
   if (s1 == 1 and s2 == 2 and s3 == 3) {
-<<<<<<< HEAD
-    for (size_t m = 0; m < n; m++) d.push_back((i + m) % n);
-=======
 
     for (size_t m = 0; m < n; m++)
       d.push_back((i + m) % n);
->>>>>>> 64e493a6
 
     return d;
   }
 
   if (s1 == 0 and s2 == 2 and s3 == 3) {
-<<<<<<< HEAD
-    for (size_t m = 0; m < n; m++) d.push_back((j + m) % n);
-=======
 
     for (size_t m = 0; m < n; m++)
       d.push_back((j + m) % n);
->>>>>>> 64e493a6
 
     return d;
   }
 
   if (s1 == 0 and s2 == 1 and s3 == 3) {
-<<<<<<< HEAD
-    for (size_t m = 0; m < n; m++) d.push_back((k + m) % n);
-=======
 
     for (size_t m = 0; m < n; m++)
       d.push_back((k + m) % n);
->>>>>>> 64e493a6
 
     return d;
   }
