////////////////////////////////////////////////////////////////////////////////
//  Copyright (c) 2019 Prashant K. Jha
//  Copyright (c) 2019 Patrick Diehl
//
//  Distributed under the Boost Software License, Version 1.0. (See accompanying
//  file LICENSE_1_0.txt or copy at http://www.boost.org/LICENSE_1_0.txt)
////////////////////////////////////////////////////////////////////////////////

<<<<<<< HEAD
#include "transfomation.h"
#include <cmath>  // definition of sin, cosine etc
=======
#include <cmath>  // definition of sin, cosine etc

#include "transfomation.h"
>>>>>>> bd668a96

std::vector<double> util::transformation::rotateCW2D(
    const std::vector<double> &x, const double &theta) {
  return std::vector<double>{x[0] * std::cos(theta) + x[1] * std::sin(theta),
                             -x[0] * std::sin(theta) + x[1] * std::cos(theta),
                             0.0};
}

util::Point3 util::transformation::rotateCW2D(const util::Point3 &x,
                                              const double &theta) {
  return {x.d_x * std::cos(theta) + x.d_y * std::sin(theta),
          -x.d_x * std::sin(theta) + x.d_y * std::cos(theta), 0.0};
}

std::vector<double> util::transformation::rotateACW2D(
    const std::vector<double> &x, const double &theta) {
  return rotateCW2D(x, -theta);
}

util::Point3 util::transformation::rotateACW2D(const util::Point3 &x,
                                               const double &theta) {
  return rotateCW2D(x, -theta);
}

std::vector<size_t> util::transformation::cyclicOrderACW(const size_t &i,
                                                         const size_t &n) {
  std::vector<size_t> d;

  for (size_t j = 0; j < n; j++) d.push_back((i + j) % n);

  return d;
}

std::vector<size_t> util::transformation::cyclicOrderACW(const size_t &i,
                                                         const size_t &j,
                                                         const size_t &n) {
  // data to return
  std::vector<size_t> d;

  // exhaust both possibilities
  if (j == (i + 1) % n) {
    // d.push_back(i%n);
    // d.push_back((i+1)%n);
    // d.push_back((i+2)%n);
    for (size_t k = 0; k < n; k++) d.push_back((i + k) % n);

    return d;
  } else if (i == (j + 1) % n) {
    // d.push_back(j%n);
    // d.push_back((j+1)%n);
    // d.push_back((j+2)%n);

    for (size_t k = 0; k < n; k++) d.push_back((j + k) % n);
    return d;
  }

  std::cerr << "Error: i and j are not connected in cyclic list.\n";
  std::cerr << "Error: i = " << i << ", j = " << j << ", size n = " << n
            << "\n";
  exit(1);
}

std::vector<size_t> util::transformation::cyclicOrderACW(const size_t &i,
                                                         const size_t &j,
                                                         const size_t &k,
                                                         const size_t &n) {
  // TODO Check this implementation

  // data to return
  std::vector<size_t> d;

  // only case of n = 4 is implemented
  if (n != 4) {
    std::cerr << "Error: currently cyclicOrderACW with i,j,k are implemented "
                 "for n = 4 only.\n";
    exit(1);
  }

  // sort indices in increasing order
  std::vector<size_t> s;
  s.push_back(i);
  s.push_back(j);
  s.push_back(k);

  std::sort(s.begin(), s.end());

  size_t s1 = s[0];
  size_t s2 = s[1];
  size_t s3 = s[2];

  // exhaust all possibilities
  if (s1 == 0 and s2 == 1 and s3 == 2) {
    for (size_t m = 0; m < n; m++) d.push_back((i + m) % n);

    return d;
  }

  if (s1 == 1 and s2 == 2 and s3 == 3) {
    for (size_t m = 0; m < n; m++) d.push_back((i + m) % n);

    return d;
  }

  if (s1 == 0 and s2 == 2 and s3 == 3) {
    for (size_t m = 0; m < n; m++) d.push_back((j + m) % n);

    return d;
  }

  if (s1 == 0 and s2 == 1 and s3 == 3) {
    for (size_t m = 0; m < n; m++) d.push_back((k + m) % n);

    return d;
  }

  // if reached here then something is wrong
  std::cerr << "Error: indices i, j, and k are not connected in cyclic list.\n";
  std::cerr << "Error: i = " << i << ", j = " << j << ", k = " << k
            << ", size n = " << n << "\n";
  exit(1);
}<|MERGE_RESOLUTION|>--- conflicted
+++ resolved
@@ -6,14 +6,9 @@
 //  file LICENSE_1_0.txt or copy at http://www.boost.org/LICENSE_1_0.txt)
 ////////////////////////////////////////////////////////////////////////////////
 
-<<<<<<< HEAD
-#include "transfomation.h"
-#include <cmath>  // definition of sin, cosine etc
-=======
 #include <cmath>  // definition of sin, cosine etc
 
 #include "transfomation.h"
->>>>>>> bd668a96
 
 std::vector<double> util::transformation::rotateCW2D(
     const std::vector<double> &x, const double &theta) {
