--- conflicted
+++ resolved
@@ -88,12 +88,7 @@
 double util::geometry::triangleArea(const util::Point3 &v1,
                                     const util::Point3 &v2,
                                     const util::Point3 &v3) {
-<<<<<<< HEAD
-  return 0.5 * ((v2.d_x - v1.d_x) * (v3.d_y - v1.d_y) -
-                (v3.d_x - v1.d_x) * (v2.d_y - v1.d_y));
-=======
 
   return 0.5 * ((v2.d_x - v1.d_x) * (v3.d_y - v1.d_y) -
                         (v3.d_x - v1.d_x) * (v2.d_y - v1.d_y));
->>>>>>> 64e493a6
 }