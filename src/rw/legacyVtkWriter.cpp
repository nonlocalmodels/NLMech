// Copyright (c) 2019    Prashant K. Jha
//
// Distributed under the GNU GENERAL PUBLIC LICENSE, Version 3.0.
// (See accompanying file LICENSE.txt)

#include "legacyVtkWriter.h"

#include <util/feElementDefs.h>
#include <vtkCellArray.h>
#include <vtkCellData.h>
#include <vtkDoubleArray.h>
#include <vtkIdList.h>
#include <vtkIntArray.h>
#include <vtkPointData.h>
#include <vtkPoints.h>
#include <vtkUnsignedIntArray.h>

rw::writer::LegacyVtkWriter::LegacyVtkWriter(const std::string &filename,
                                             const std::string &compress_type)
    : d_filename(filename), d_compressType(compress_type) {}

void rw::writer::LegacyVtkWriter::appendNodes(
    const std::vector<util::Point3> *nodes) {}

void rw::writer::LegacyVtkWriter::appendNodes(
    const std::vector<util::Point3> *nodes,
    const std::vector<util::Point3> *u) {}

void rw::writer::LegacyVtkWriter::appendMesh(
    const std::vector<util::Point3> *nodes, const size_t &element_type,
    const std::vector<size_t> *en_con, const std::vector<util::Point3> *u) {}

void rw::writer::LegacyVtkWriter::appendPointData(
    const std::string &name, const std::vector<uint8_t> *data) {}

void rw::writer::LegacyVtkWriter::appendPointData(
    const std::string &name, const std::vector<size_t> *data) {}

void rw::writer::LegacyVtkWriter::appendPointData(
    const std::string &name, const std::vector<int> *data) {}

void rw::writer::LegacyVtkWriter::appendPointData(
    const std::string &name, const std::vector<float> *data) {}

void rw::writer::LegacyVtkWriter::appendPointData(
    const std::string &name, const std::vector<double> *data) {}

void rw::writer::LegacyVtkWriter::appendPointData(
    const std::string &name, const std::vector<util::Point3> *data) {}

void rw::writer::LegacyVtkWriter::appendPointData(
    const std::string &name, const std::vector<util::SymMatrix3> *data) {}

<<<<<<< HEAD
=======
void rw::writer::LegacyVtkWriter::appendPointData(
    const std::string &name, const std::vector<util::Matrix33> *data) {}

>>>>>>> bd668a96
void rw::writer::LegacyVtkWriter::appendCellData(
    const std::string &name, const std::vector<float> *data) {}

void rw::writer::LegacyVtkWriter::appendCellData(
    const std::string &name, const std::vector<util::SymMatrix3> *data) {}

void rw::writer::LegacyVtkWriter::addTimeStep(const double &timestep) {}

void rw::writer::LegacyVtkWriter::close() {}

void rw::writer::LegacyVtkWriter::appendFieldData(const std::string &name,
                                                  const double &data) {}

void rw::writer::LegacyVtkWriter::appendFieldData(const std::string &name,
                                                  const float &data) {}<|MERGE_RESOLUTION|>--- conflicted
+++ resolved
@@ -51,12 +51,9 @@
 void rw::writer::LegacyVtkWriter::appendPointData(
     const std::string &name, const std::vector<util::SymMatrix3> *data) {}
 
-<<<<<<< HEAD
-=======
 void rw::writer::LegacyVtkWriter::appendPointData(
     const std::string &name, const std::vector<util::Matrix33> *data) {}
 
->>>>>>> bd668a96
 void rw::writer::LegacyVtkWriter::appendCellData(
     const std::string &name, const std::vector<float> *data) {}
 
