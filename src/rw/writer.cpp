////////////////////////////////////////////////////////////////////////////////
//  Copyright (c) 2019 Prashant K. Jha
//  Copyright (c) 2019 Patrick Diehl
//
//  Distributed under the Boost Software License, Version 1.0. (See accompanying
//  file LICENSE_1_0.txt or copy at http://www.boost.org/LICENSE_1_0.txt)
////////////////////////////////////////////////////////////////////////////////

#include "writer.h"

#include "data/DataManager.h"
#include "fe/mesh.h"
#include "geometry/neighbor.h"
#include "inp/decks/modelDeck.h"
#include "inp/decks/outputDeck.h"
#include "inp/input.h"
#include "legacyVtkWriter.h"
#include "mshWriter.h"
#include "vtkWriter.h"

rw::writer::Writer::Writer()
    : d_vtkWriter_p(nullptr),
      d_legacyVtkWriter_p(nullptr),
      d_mshWriter_p(nullptr),
      d_format("vtu") {}

rw::writer::Writer::Writer(const std::string &filename,
                           const std::string &format,
                           const std::string &compress_type)
    : d_vtkWriter_p(nullptr),
      d_legacyVtkWriter_p(nullptr),
      d_mshWriter_p(nullptr),
      d_format("vtu") {
  open(filename, format, compress_type);
}

rw::writer::Writer::Writer(const std::string &format,
                           const std::string &compress_type)
    : d_vtkWriter_p(nullptr),
      d_legacyVtkWriter_p(nullptr),
      d_mshWriter_p(nullptr),
      d_format(format),
      d_compression_type(compress_type) {}

rw::writer::Writer::~Writer() { delete (d_vtkWriter_p); }

void rw::writer::Writer::open(const std::string &filename,
                              const std::string &format,
                              const std::string &compress_type) {
  d_format = format;
  if (d_format == "vtu")
    d_vtkWriter_p = new rw::writer::VtkWriter(filename, compress_type);
  else if (d_format == "msh")
    d_mshWriter_p = new rw::writer::MshWriter(filename, compress_type);
  else if (d_format == "legacy_vtk")
    d_legacyVtkWriter_p =
        new rw::writer::LegacyVtkWriter(filename, compress_type);
}

<<<<<<< HEAD
rw::writer::Writer::~Writer() { delete (d_vtkWriter_p); }

=======
>>>>>>> bd668a96
void rw::writer::Writer::appendNodes(const std::vector<util::Point3> *nodes,
                                     const std::vector<util::Point3> *u) {
  if (d_format == "vtu")
    d_vtkWriter_p->appendNodes(nodes, u);
  else if (d_format == "msh")
    d_mshWriter_p->appendNodes(nodes, u);
  else if (d_format == "legacy_vtk")
    d_legacyVtkWriter_p->appendNodes(nodes, u);
}

void rw::writer::Writer::appendMesh(const std::vector<util::Point3> *nodes,
                                    const size_t &element_type,
                                    const std::vector<size_t> *en_con,
                                    const std::vector<util::Point3> *u) {
  if (d_format == "vtu")
    d_vtkWriter_p->appendMesh(nodes, element_type, en_con, u);
  else if (d_format == "msh")
    d_mshWriter_p->appendMesh(nodes, element_type, en_con, u);
  else if (d_format == "legacy_vtk")
    d_legacyVtkWriter_p->appendMesh(nodes, element_type, en_con, u);
}

void rw::writer::Writer::appendPointData(const std::string &name,
                                         const std::vector<uint8_t> *data) {
  if (d_format == "vtu")
    d_vtkWriter_p->appendPointData(name, data);
  else if (d_format == "msh")
    d_mshWriter_p->appendPointData(name, data);
  else if (d_format == "legacy_vtk")
    d_legacyVtkWriter_p->appendPointData(name, data);
}

void rw::writer::Writer::appendPointData(const std::string &name,
                                         const std::vector<size_t> *data) {
  if (d_format == "vtu")
    d_vtkWriter_p->appendPointData(name, data);
  else if (d_format == "msh")
    d_mshWriter_p->appendPointData(name, data);
  else if (d_format == "legacy_vtk")
    d_legacyVtkWriter_p->appendPointData(name, data);
}

void rw::writer::Writer::appendPointData(const std::string &name,
                                         const std::vector<int> *data) {
  if (d_format == "vtu")
    d_vtkWriter_p->appendPointData(name, data);
  else if (d_format == "msh")
    d_mshWriter_p->appendPointData(name, data);
  else if (d_format == "legacy_vtk")
    d_legacyVtkWriter_p->appendPointData(name, data);
}

void rw::writer::Writer::appendPointData(const std::string &name,
                                         const std::vector<float> *data) {
  if (d_format == "vtu")
    d_vtkWriter_p->appendPointData(name, data);
  else if (d_format == "msh")
    d_mshWriter_p->appendPointData(name, data);
  else if (d_format == "legacy_vtk")
    d_legacyVtkWriter_p->appendPointData(name, data);
}

void rw::writer::Writer::appendPointData(const std::string &name,
                                         const std::vector<double> *data) {
  if (d_format == "vtu")
    d_vtkWriter_p->appendPointData(name, data);
  else if (d_format == "msh")
    d_mshWriter_p->appendPointData(name, data);
  else if (d_format == "legacy_vtk")
    d_legacyVtkWriter_p->appendPointData(name, data);
}

void rw::writer::Writer::appendPointData(
    const std::string &name, const std::vector<util::Point3> *data) {
  if (d_format == "vtu")
    d_vtkWriter_p->appendPointData(name, data);
  else if (d_format == "msh")
    d_mshWriter_p->appendPointData(name, data);
  else if (d_format == "legacy_vtk")
    d_legacyVtkWriter_p->appendPointData(name, data);
}

void rw::writer::Writer::appendPointData(
    const std::string &name, const std::vector<util::SymMatrix3> *data) {
  if (d_format == "vtu")
    d_vtkWriter_p->appendPointData(name, data);
  else if (d_format == "msh")
    d_mshWriter_p->appendPointData(name, data);
  else if (d_format == "legacy_vtk")
    d_legacyVtkWriter_p->appendPointData(name, data);
}

<<<<<<< HEAD
=======
void rw::writer::Writer::appendPointData(
    const std::string &name, const std::vector<util::Matrix33> *data) {
  if (d_format == "vtu")
    d_vtkWriter_p->appendPointData(name, data);
  else if (d_format == "msh")
    d_mshWriter_p->appendPointData(name, data);
  else if (d_format == "legacy_vtk")
    d_legacyVtkWriter_p->appendPointData(name, data);
}

>>>>>>> bd668a96
void rw::writer::Writer::appendCellData(const std::string &name,
                                        const std::vector<float> *data) {
  if (d_format == "vtu")
    d_vtkWriter_p->appendCellData(name, data);
  else if (d_format == "msh")
    d_mshWriter_p->appendCellData(name, data);
  else if (d_format == "legacy_vtk")
    d_legacyVtkWriter_p->appendCellData(name, data);
}

void rw::writer::Writer::appendCellData(
    const std::string &name, const std::vector<util::SymMatrix3> *data) {
  if (d_format == "vtu")
    d_vtkWriter_p->appendCellData(name, data);
  else if (d_format == "msh")
    d_mshWriter_p->appendCellData(name, data);
  else if (d_format == "legacy_vtk")
    d_legacyVtkWriter_p->appendCellData(name, data);
}

void rw::writer::Writer::addTimeStep(const double &timestep) {
  if (d_format == "vtu")
    d_vtkWriter_p->addTimeStep(timestep);
  else if (d_format == "msh")
    d_mshWriter_p->addTimeStep(timestep);
  else if (d_format == "legacy_vtk")
    d_legacyVtkWriter_p->addTimeStep(timestep);
}

void rw::writer::Writer::appendFieldData(const std::string &name,
                                         const double &data) {
  if (d_format == "vtu")
    d_vtkWriter_p->appendFieldData(name, data);
  else if (d_format == "msh")
    d_mshWriter_p->appendFieldData(name, data);
  else if (d_format == "legacy_vtk")
    d_legacyVtkWriter_p->appendFieldData(name, data);
}

void rw::writer::Writer::appendFieldData(const std::string &name,
                                         const float &data) {
  if (d_format == "vtu")
    d_vtkWriter_p->appendFieldData(name, data);
  else if (d_format == "msh")
    d_mshWriter_p->appendFieldData(name, data);
  else if (d_format == "legacy_vtk")
    d_legacyVtkWriter_p->appendFieldData(name, data);
}

void rw::writer::Writer::close() {
  if (d_format == "vtu")
    d_vtkWriter_p->close();
  else if (d_format == "msh")
    d_mshWriter_p->close();
  else if (d_format == "legacy_vtk")
    d_legacyVtkWriter_p->close();
}

void rw::writer::Writer::write(inp::Input *deck, data::DataManager *dataManager,
                               size_t d_n, double d_time) {
  std::cout << "Output: time step = " << d_n << "\n";

  // write out % completion of simulation at 10% interval

  float p = float(d_n) * 100. / deck->getModelDeck()->d_Nt;
  int m = std::max(1, int(deck->getModelDeck()->d_Nt / 10));
  if (d_n % m == 0 && int(p) > 0)
    std::cout << "Message: Simulation " << int(p) << "% complete.\n";

  // filename
  // use smaller dt_out as the tag for files
  size_t dt_out = deck->getOutputDeck()->d_dtOutCriteria;
  std::string filename =
      deck->getOutputDeck()->d_path + "output_" + std::to_string(d_n / dt_out);

  // Open the output file
  open(filename, d_format, d_compression_type);

  // write mesh
  if (dataManager->getMeshP()->getNumElements() != 0 &&
      deck->getOutputDeck()->d_performFEOut)
    appendMesh(dataManager->getMeshP()->getNodesP(),
               dataManager->getMeshP()->getElementType(),
               dataManager->getMeshP()->getElementConnectivitiesP(),
               dataManager->getDisplacementP());
  else
    appendNodes(dataManager->getMeshP()->getNodesP(),
                dataManager->getDisplacementP());

  //
  // major simulation data
  //
  std::string tag = "Displacement";
  if (deck->getOutputDeck()->isTagInOutput(tag))
    appendPointData(tag, dataManager->getDisplacementP());

  tag = "Velocity";
  if (deck->getOutputDeck()->isTagInOutput(tag))
    appendPointData(tag, dataManager->getVelocityP());

  tag = "Force";
  if (deck->getOutputDeck()->isTagInOutput(tag)) {
    std::vector<util::Point3> force(dataManager->getMeshP()->getNumNodes(),
                                    util::Point3());

    for (size_t i = 0; i < force.size(); i++)
      force[i] = (*dataManager->getForceP())[i] *
                 dataManager->getMeshP()->getNodalVolume(i);

    appendPointData(tag, &force);
  }

  tag = "time";
  addTimeStep(d_time);

  //
  // minor simulation data
  //
  /*
   if (!d_policy_p->enablePostProcessing()) {
   close();
   return;
   }
   */

  tag = "Force_Density";
  if (deck->getOutputDeck()->isTagInOutput(tag))
    appendPointData(tag, dataManager->getForceP());

  tag = "Strain_Energy";
  // if (deck->getOutputDeck()->isTagInOutput(tag)
  //&& d_policy_p->populateData("Model_d_e"))
  // appendPointData(tag, dataManager->getStrainEnergyP());
  if (deck->getOutputDeck()->isTagInOutput(tag))
    appendPointData(tag, dataManager->getStrainEnergyP());

  /*
   tag = "Work_Done";
   if (deck->getOutputDeck()->isTagInOutput(tag)
   && d_policy_p->populateData("Model_d_w"))
   appendPointData(tag, &d_w);
   */

  tag = "Fixity";
  if (deck->getOutputDeck()->isTagInOutput(tag))
    appendPointData(tag, dataManager->getMeshP()->getFixityP());

  tag = "Node_Volume";
  if (deck->getOutputDeck()->isTagInOutput(tag))
    appendPointData(tag, dataManager->getMeshP()->getNodalVolumeP());

  tag = "Neighbors";
  if (deck->getOutputDeck()->isTagInOutput(tag)) {
    std::vector<size_t> amountNeighbors;
    size_t nodes = dataManager->getMeshP()->getNumNodes();
    for (size_t i = 0; i < nodes; i++)
      amountNeighbors.push_back(
          dataManager->getNeighborP()->getNeighbors(i).size());
    appendPointData(tag, &amountNeighbors);
  }

  tag = "Strain_Tensor";
  if (deck->getOutputDeck()->isTagInOutput(tag))
    appendPointData(tag, dataManager->getStrainTensorP());

  tag = "Stress_Tensor";
  if (deck->getOutputDeck()->isTagInOutput(tag))
    appendPointData(tag, dataManager->getStressTensorP());

  /*
   tag = "Damage_Phi";
   if (deck->getOutputDeck()->isTagInOutput(tag)
   && d_policy_p->populateData("Model_d_phi"))
   appendPointData(tag, &d_phi);

   tag = "Damage_Z";
   if (deck->getOutputDeck()->isTagInOutput(tag)
   && d_policy_p->populateData("Model_d_Z"))
   appendPointData(tag, &d_Z);

   tag = "Fracture_Perienergy_Bond";
   if (deck->getOutputDeck()->isTagInOutput(tag)
   && d_policy_p->populateData("Model_d_eFB"))
   appendPointData(tag, &d_eFB);

   tag = "Fracture_Perienergy_Total";
   if (deck->getOutputDeck()->isTagInOutput(tag)
   && d_policy_p->populateData("Model_d_eF"))
   appendPointData(tag, &d_eF);

   tag = "Total_Energy";
   double te = d_te - d_tw + d_tk;
   if (deck->getOutputDeck()->isTagInOutput(tag)
   && d_policy_p->populateData("Model_d_e"))
   appendFieldData(tag, te);

   tag = "Total_Fracture_Perienergy_Bond";
   if (deck->getOutputDeck()->isTagInOutput(tag)
   && d_policy_p->populateData("Model_d_eFB"))
   appendFieldData(tag, d_teFB);

   tag = "Total_Fracture_Perienergy_Total";
   if (deck->getOutputDeck()->isTagInOutput(tag)
   && d_policy_p->populateData("Model_d_eF"))
   appendFieldData(tag, d_teF);

   */

  close();
}<|MERGE_RESOLUTION|>--- conflicted
+++ resolved
@@ -57,11 +57,6 @@
         new rw::writer::LegacyVtkWriter(filename, compress_type);
 }
 
-<<<<<<< HEAD
-rw::writer::Writer::~Writer() { delete (d_vtkWriter_p); }
-
-=======
->>>>>>> bd668a96
 void rw::writer::Writer::appendNodes(const std::vector<util::Point3> *nodes,
                                      const std::vector<util::Point3> *u) {
   if (d_format == "vtu")
@@ -154,8 +149,6 @@
     d_legacyVtkWriter_p->appendPointData(name, data);
 }
 
-<<<<<<< HEAD
-=======
 void rw::writer::Writer::appendPointData(
     const std::string &name, const std::vector<util::Matrix33> *data) {
   if (d_format == "vtu")
@@ -166,7 +159,6 @@
     d_legacyVtkWriter_p->appendPointData(name, data);
 }
 
->>>>>>> bd668a96
 void rw::writer::Writer::appendCellData(const std::string &name,
                                         const std::vector<float> *data) {
   if (d_format == "vtu")
