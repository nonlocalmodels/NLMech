////////////////////////////////////////////////////////////////////////////////
//  Copyright (c) 2019 Prashant K. Jha
//  Copyright (c) 2019 Patrick Diehl
//
//  Distributed under the Boost Software License, Version 1.0. (See accompanying
//  file LICENSE_1_0.txt or copy at http://www.boost.org/LICENSE_1_0.txt)
////////////////////////////////////////////////////////////////////////////////

#include "writer.h"
#include "vtkWriter.h"
#include "legacyVtkWriter.h"
#include "mshWriter.h"

rw::writer::Writer::Writer()
    : d_vtkWriter_p(nullptr),
      d_legacyVtkWriter_p(nullptr),
      d_mshWriter_p(nullptr),
      d_format("vtu") {}

rw::writer::Writer::Writer(const std::string &filename,
                           const std::string &format,
                           const std::string &compress_type)
    : d_vtkWriter_p(nullptr),
      d_legacyVtkWriter_p(nullptr),
      d_mshWriter_p(nullptr),
      d_format("vtu") {
  open(filename, format, compress_type);
}

void rw::writer::Writer::open(const std::string &filename,
                              const std::string &format,
                              const std::string &compress_type) {
  d_format = format;
  if (d_format == "vtu")
    d_vtkWriter_p = new rw::writer::VtkWriter(filename, compress_type);
  else if (d_format == "msh")
    d_mshWriter_p = new rw::writer::MshWriter(filename, compress_type);
  else if (d_format == "legacy_vtk")
    d_legacyVtkWriter_p =
        new rw::writer::LegacyVtkWriter(filename, compress_type);
}

rw::writer::Writer::~Writer() { delete (d_vtkWriter_p); }

void rw::writer::Writer::appendNodes(const std::vector<util::Point3> *nodes,
                                     const std::vector<util::Point3> *u) {
  if (d_format == "vtu")
    d_vtkWriter_p->appendNodes(nodes, u);
  else if (d_format == "msh")
    d_mshWriter_p->appendNodes(nodes, u);
  else if (d_format == "legacy_vtk")
    d_legacyVtkWriter_p->appendNodes(nodes, u);
}

void rw::writer::Writer::appendMesh(const std::vector<util::Point3> *nodes,
                                    const size_t &element_type,
                                    const std::vector<size_t> *en_con,
                                    const std::vector<util::Point3> *u) {
  if (d_format == "vtu")
    d_vtkWriter_p->appendMesh(nodes, element_type, en_con, u);
  else if (d_format == "msh")
    d_mshWriter_p->appendMesh(nodes, element_type, en_con, u);
  else if (d_format == "legacy_vtk")
    d_legacyVtkWriter_p->appendMesh(nodes, element_type, en_con, u);
}

void rw::writer::Writer::appendPointData(const std::string &name,
                                         const std::vector<uint8_t> *data) {
  checkLength(data->size(), name);

  if (d_format == "vtu")
    d_vtkWriter_p->appendPointData(name, data);
  else if (d_format == "msh")
    d_mshWriter_p->appendPointData(name, data);
  else if (d_format == "legacy_vtk")
    d_legacyVtkWriter_p->appendPointData(name, data);
}

void rw::writer::Writer::appendPointData(const std::string &name,
                                         const std::vector<size_t> *data) {
  checkLength(data->size(), name);

  if (d_format == "vtu")
    d_vtkWriter_p->appendPointData(name, data);
  else if (d_format == "msh")
    d_mshWriter_p->appendPointData(name, data);
  else if (d_format == "legacy_vtk")
    d_legacyVtkWriter_p->appendPointData(name, data);
}

void rw::writer::Writer::appendPointData(const std::string &name,
                                         const std::vector<int> *data) {
  checkLength(data->size(), name);
  if (d_format == "vtu")
    d_vtkWriter_p->appendPointData(name, data);
  else if (d_format == "msh")
    d_mshWriter_p->appendPointData(name, data);
  else if (d_format == "legacy_vtk")
    d_legacyVtkWriter_p->appendPointData(name, data);
}

void rw::writer::Writer::appendPointData(const std::string &name,
                                         const std::vector<float> *data) {
  checkLength(data->size(), name);
  if (d_format == "vtu")
    d_vtkWriter_p->appendPointData(name, data);
  else if (d_format == "msh")
    d_mshWriter_p->appendPointData(name, data);
  else if (d_format == "legacy_vtk")
    d_legacyVtkWriter_p->appendPointData(name, data);
}

void rw::writer::Writer::appendPointData(const std::string &name,
                                         const std::vector<double> *data) {
  checkLength(data->size(), name);

  if (d_format == "vtu")
    d_vtkWriter_p->appendPointData(name, data);
  else if (d_format == "msh")
    d_mshWriter_p->appendPointData(name, data);
  else if (d_format == "legacy_vtk")
    d_legacyVtkWriter_p->appendPointData(name, data);
}

void rw::writer::Writer::appendPointData(
    const std::string &name, const std::vector<util::Point3> *data) {
  checkLength(data->size(), name);

  if (d_format == "vtu")
    d_vtkWriter_p->appendPointData(name, data);
  else if (d_format == "msh")
    d_mshWriter_p->appendPointData(name, data);
  else if (d_format == "legacy_vtk")
    d_legacyVtkWriter_p->appendPointData(name, data);
}

void rw::writer::Writer::appendPointData(
    const std::string &name, const std::vector<util::SymMatrix3> *data) {
  checkLength(data->size(), name);
  if (d_format == "vtu")
    d_vtkWriter_p->appendPointData(name, data);
  else if (d_format == "msh")
    d_mshWriter_p->appendPointData(name, data);
  else if (d_format == "legacy_vtk")
    d_legacyVtkWriter_p->appendPointData(name, data);
}

void rw::writer::Writer::appendPointData(
    const std::string &name,
    const std::vector<blaze::StaticMatrix<double, 3, 3> > *data) {
  checkLength(data->size(), name);
  if (d_format == "vtu") d_vtkWriter_p->appendPointData(name, data);
  // else if (d_format == "msh")
  //  d_mshWriter_p->appendPointData(name, data);
  else if (d_format == "legacy_vtk")
    d_legacyVtkWriter_p->appendPointData(name, data);
}

void rw::writer::Writer::appendCellData(const std::string &name,
                                        const std::vector<float> *data) {
  checkLength(data->size(), name);
  if (d_format == "vtu")
    d_vtkWriter_p->appendCellData(name, data);
  else if (d_format == "msh")
    d_mshWriter_p->appendCellData(name, data);
  else if (d_format == "legacy_vtk")
    d_legacyVtkWriter_p->appendCellData(name, data);
}

void rw::writer::Writer::appendCellData(
    const std::string &name, const std::vector<util::SymMatrix3> *data) {
  checkLength(data->size(), name);
  if (d_format == "vtu")
    d_vtkWriter_p->appendCellData(name, data);
  else if (d_format == "msh")
    d_mshWriter_p->appendCellData(name, data);
  else if (d_format == "legacy_vtk")
    d_legacyVtkWriter_p->appendCellData(name, data);
}

void rw::writer::Writer::addTimeStep(const double &timestep) {
  if (d_format == "vtu")
    d_vtkWriter_p->addTimeStep(timestep);
  else if (d_format == "msh")
    d_mshWriter_p->addTimeStep(timestep);
  else if (d_format == "legacy_vtk")
    d_legacyVtkWriter_p->addTimeStep(timestep);
}

void rw::writer::Writer::appendFieldData(const std::string &name,
                                         const double &data) {
  if (d_format == "vtu")
    d_vtkWriter_p->appendFieldData(name, data);
  else if (d_format == "msh")
    d_mshWriter_p->appendFieldData(name, data);
  else if (d_format == "legacy_vtk")
    d_legacyVtkWriter_p->appendFieldData(name, data);
}

void rw::writer::Writer::appendFieldData(const std::string &name,
                                         const float &data) {
  if (d_format == "vtu")
    d_vtkWriter_p->appendFieldData(name, data);
  else if (d_format == "msh")
    d_mshWriter_p->appendFieldData(name, data);
  else if (d_format == "legacy_vtk")
    d_legacyVtkWriter_p->appendFieldData(name, data);
}

void rw::writer::Writer::close() {
  if (d_format == "vtu")
    d_vtkWriter_p->close();
  else if (d_format == "msh")
    d_mshWriter_p->close();
  else if (d_format == "legacy_vtk")
    d_legacyVtkWriter_p->close();
}

<<<<<<< HEAD
inline void rw::writer::Writer::checkLength(size_t length, std::string name) {
=======
inline void rw::writer::Writer::checkLength(const size_t length, const std::string &name) {
>>>>>>> 7f050318
  if (length == 0) {
    std::cerr << "Warning: Output field " << name << " is empty!" << std::endl;
  }
}<|MERGE_RESOLUTION|>--- conflicted
+++ resolved
@@ -216,11 +216,7 @@
     d_legacyVtkWriter_p->close();
 }
 
-<<<<<<< HEAD
-inline void rw::writer::Writer::checkLength(size_t length, std::string name) {
-=======
 inline void rw::writer::Writer::checkLength(const size_t length, const std::string &name) {
->>>>>>> 7f050318
   if (length == 0) {
     std::cerr << "Warning: Output field " << name << " is empty!" << std::endl;
   }
