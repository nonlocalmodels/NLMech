////////////////////////////////////////////////////////////////////////////////
//  Copyright (c) 2019 Prashant K. Jha
//  Copyright (c) 2019 Patrick Diehl
//
//  Distributed under the Boost Software License, Version 1.0. (See accompanying
//  file LICENSE_1_0.txt or copy at http://www.boost.org/LICENSE_1_0.txt)
////////////////////////////////////////////////////////////////////////////////

#include "vtkReader.h"

#include <vtkAbstractArray.h>
#include <vtkCellArray.h>
#include <vtkCellData.h>
#include <vtkDoubleArray.h>
#include <vtkFieldData.h>
#include <vtkIdList.h>
#include <vtkIntArray.h>
#include <vtkPointData.h>
#include <vtkPoints.h>
#include <vtkUnsignedCharArray.h>
#include <vtkUnsignedIntArray.h>

#include "util/feElementDefs.h"

size_t rw::reader::VtkReader::d_count = 0;

rw::reader::VtkReader::VtkReader(const std::string &filename) {
  d_count++;

  // Append the extension vtu to file_name
  d_reader_p = vtkSmartPointer<vtkXMLUnstructuredGridReader>::New();
  d_reader_p->SetFileName(const_cast<char *>(filename.c_str()));
  d_reader_p->Update();
}

void rw::reader::VtkReader::readMesh(size_t dim,
                                     std::vector<util::Point3> *nodes,
                                     size_t &element_type, size_t &num_elem,
                                     std::vector<size_t> *enc,
                                     std::vector<std::vector<size_t>> *nec,
                                     std::vector<double> *volumes, bool is_fd) {
  //
  // For nodes, we read following data
  // 1. nodes initial configuration
  // 2. nodes volume (if provided)
  // 3. nodes element connectivity (if provided)
  //
  // For elements, we read following data
  // 1. element node connectivity
  // 2. element type
  //
  d_grid_p = d_reader_p->GetOutput();
  vtkIdType num_nodes = d_grid_p->GetNumberOfPoints();
  vtkIdType num_elems = d_grid_p->GetNumberOfCells();

  // read point field data
  vtkPointData *p_field = d_grid_p->GetPointData();

  // check if file contains nodal volumes
  bool has_volume = true;
  if (p_field->HasArray("Node_Volume") == 0 and
      p_field->HasArray("Volume") == 0)
    has_volume = false;
  vtkDataArray *vol_array;
  if (has_volume) {
    if (p_field->HasArray("Node_Volume"))
      vol_array = p_field->GetArray("Node_Volume");
    else if (p_field->HasArray("Volume"))
      vol_array = p_field->GetArray("Volume");
  }

  // resize data
  nodes->resize(num_nodes);
  if (has_volume)
    volumes->resize(num_nodes);

  // Below is not efficient and need improvement
  // declare another array data to hold the ux,uy,uz
  auto u_a = vtkSmartPointer<vtkDoubleArray>::New();
  u_a->SetNumberOfComponents(3);
  u_a->Allocate(3, 1); // allocate memory

  auto fix_a = vtkSmartPointer<vtkUnsignedIntArray>::New();
  fix_a->SetNumberOfComponents(1);
  fix_a->Allocate(1, 1); // allocate memory

  auto vol_a = vtkSmartPointer<vtkDoubleArray>::New();
  vol_a->SetNumberOfComponents(1);
  vol_a->Allocate(1, 1); // allocate memory

  auto con_a = vtkSmartPointer<vtkIntArray>::New();
  con_a->SetNumberOfComponents(11);
  con_a->Allocate(11, 1); // allocate memory

  for (size_t i = 0; i < num_nodes; i++) {
    vtkIdType id = i;

    double x[3];
    d_grid_p->GetPoint(id, x);

    util::Point3 i_node = util::Point3(x[0], x[1], x[2]);
    (*nodes)[i] = i_node;

    // read node volume
    if (has_volume) {
      vol_array->GetTuples(i, i, vol_a);
      (*volumes)[i] = vol_a->GetValue(0);
    }
  }

  // if mesh is for finite difference simulation and if we have read the
  // volume data then we do not need to go further
  if (is_fd and has_volume)
    return;

  // read elements
  // to resize element-node connectivity, we need to know the number of
  // vertex in the given element type
  num_elem = num_elems;

  // resize node-element connectivity
  nec->resize(num_nodes);

  // get cell types array
  vtkUnsignedCharArray *elem_types = d_grid_p->GetCellTypesArray();

  // read cell field data
  vtkCellData *c_field = d_grid_p->GetCellData();

  int nds_per_el = 0;
  for (size_t i = 0; i < num_elems; i++) {
    vtkIdType id = i;
    vtkIdType num_ids;
    vtkIdType *nodes_ids;

    d_grid_p->GetCellPoints(id, num_ids, nodes_ids);

    // resize element-node connectivity data in the beginning of the loop
    if (i == 0) {
      elem_types->GetTuples(i, i, fix_a);
      element_type = fix_a->GetValue(0);

      nds_per_el = util::vtk_map_element_to_num_nodes[element_type];

      //      std::cout << "nodes per element = " << nds_per_el << "\n";
      //      std::cout << "Num elements = " << num_elems << "\n";

      // resize the element-node connectivity
      enc->resize(nds_per_el * num_elems);
    }

    for (size_t j = 0; j < num_ids; j++) {
      // read element-node connectivity data
      (*enc)[nds_per_el * i + j] = nodes_ids[j];

      // update node-element connectivity data
      (*nec)[nodes_ids[j]].push_back(i);
    }
  }
}

void rw::reader::VtkReader::readNodes(std::vector<util::Point3> *nodes) {
  d_grid_p = d_reader_p->GetOutput();
  vtkIdType num_nodes = d_grid_p->GetNumberOfPoints();

  // resize data
  nodes->clear();
  nodes->resize(num_nodes);
  for (size_t i = 0; i < num_nodes; i++) {
    vtkIdType id = i;

    double x[3];
    d_grid_p->GetPoint(id, x);

    util::Point3 i_node = util::Point3(x[0], x[1], x[2]);
    (*nodes)[i] = i_node;
  }
}

void rw::reader::VtkReader::readCells(size_t dim, size_t &element_type,
<<<<<<< HEAD
                                      size_t &num_elem,
                                      std::vector<size_t> *enc,
=======
                                      size_t &num_elem, std::vector<size_t> *enc,
>>>>>>> 64e493a6
                                      std::vector<std::vector<size_t>> *nec) {
  d_grid_p = d_reader_p->GetOutput();
  vtkIdType num_nodes = d_grid_p->GetNumberOfPoints();
  vtkIdType num_elems = d_grid_p->GetNumberOfCells();

  // set number of elements
  num_elem = num_elems;

  // resize data (we resize enc data inside loop, see below)
  nec->clear();
  nec->resize(num_nodes);

  // get cell types array
  vtkUnsignedCharArray *elem_types = d_grid_p->GetCellTypesArray();

  // read cell field data
  vtkCellData *c_field = d_grid_p->GetCellData();

  // to hold integer
  auto val = vtkSmartPointer<vtkUnsignedIntArray>::New();
  val->SetNumberOfComponents(1);
<<<<<<< HEAD
  val->Allocate(1, 1);  // allocate memory
=======
  val->Allocate(1, 1); // allocate memory
>>>>>>> 64e493a6

  int nds_per_el = 0;
  for (size_t i = 0; i < num_elems; i++) {
    vtkIdType id = i;
    vtkIdType num_ids;
    vtkIdType *nodes_ids;

    d_grid_p->GetCellPoints(id, num_ids, nodes_ids);

    // resize element-node connectivity data in the beginning of the loop
    if (i == 0) {
      elem_types->GetTuples(i, i, val);
      element_type = val->GetValue(0);

      nds_per_el = util::vtk_map_element_to_num_nodes[element_type];

      //      std::cout << "nodes per element = " << nds_per_el << "\n";
      //      std::cout << "Num elements = " << num_elems << "\n";

      // resize the element-node connectivity
      enc->clear();
      enc->resize(nds_per_el * num_elems);
    }

    for (size_t j = 0; j < num_ids; j++) {
      // read element-node connectivity data
      (*enc)[nds_per_el * i + j] = nodes_ids[j];

      // update node-element connectivity data
      (*nec)[nodes_ids[j]].push_back(i);
    }
  }
}

bool rw::reader::VtkReader::readPointData(const std::string &name,
                                          std::vector<uint8_t> *data) {
  // read point field data
  d_grid_p = d_reader_p->GetOutput();
  vtkPointData *p_field = d_grid_p->GetPointData();

  // handle for displacement, fixity and node element connectivity
<<<<<<< HEAD
  if (p_field->HasArray(name.c_str()) == 0) return false;
=======
  if (p_field->HasArray(name.c_str()) == 0)
    return false;
>>>>>>> 64e493a6

  vtkDataArray *array = p_field->GetArray(name.c_str());

  // Below is not efficient. Later this can be improved.
  // declare another array data to hold the ux,uy,uz
  auto data_a = vtkSmartPointer<vtkDoubleArray>::New();
  data_a->SetNumberOfComponents(1);
<<<<<<< HEAD
  data_a->Allocate(1, 1);  // allocate memory
=======
  data_a->Allocate(1, 1); // allocate memory
>>>>>>> 64e493a6

  (*data).resize(array->GetNumberOfTuples());
  for (size_t i = 0; i < array->GetNumberOfTuples(); i++) {
    array->GetTuples(i, i, data_a);
    (*data)[i] = data_a->GetValue(0);
  }

  return true;
}

bool rw::reader::VtkReader::readPointData(const std::string &name,
                                          std::vector<size_t> *data) {
  // read point field data
  d_grid_p = d_reader_p->GetOutput();
  vtkPointData *p_field = d_grid_p->GetPointData();

  // handle for displacement, fixity and node element connectivity
<<<<<<< HEAD
  if (p_field->HasArray(name.c_str()) == 0) return false;
=======
  if (p_field->HasArray(name.c_str()) == 0)
    return false;
>>>>>>> 64e493a6

  vtkDataArray *array = p_field->GetArray(name.c_str());

  // Below is not efficient. Later this can be improved.
  // declare another array data to hold the ux,uy,uz
  auto data_a = vtkSmartPointer<vtkDoubleArray>::New();
  data_a->SetNumberOfComponents(1);
<<<<<<< HEAD
  data_a->Allocate(1, 1);  // allocate memory
=======
  data_a->Allocate(1, 1); // allocate memory
>>>>>>> 64e493a6

  (*data).resize(array->GetNumberOfTuples());
  for (size_t i = 0; i < array->GetNumberOfTuples(); i++) {
    array->GetTuples(i, i, data_a);
    (*data)[i] = data_a->GetValue(0);
  }

  return true;
}

bool rw::reader::VtkReader::readPointData(const std::string &name,
                                          std::vector<int> *data) {
  // read point field data
  d_grid_p = d_reader_p->GetOutput();
  vtkPointData *p_field = d_grid_p->GetPointData();

  // handle for displacement, fixity and node element connectivity
<<<<<<< HEAD
  if (p_field->HasArray(name.c_str()) == 0) return false;
=======
  if (p_field->HasArray(name.c_str()) == 0)
    return false;
>>>>>>> 64e493a6

  vtkDataArray *array = p_field->GetArray(name.c_str());

  // Below is not efficient. Later this can be improved.
  // declare another array data to hold the ux,uy,uz
  auto data_a = vtkSmartPointer<vtkDoubleArray>::New();
  data_a->SetNumberOfComponents(1);
<<<<<<< HEAD
  data_a->Allocate(1, 1);  // allocate memory
=======
  data_a->Allocate(1, 1); // allocate memory
>>>>>>> 64e493a6

  (*data).resize(array->GetNumberOfTuples());
  for (size_t i = 0; i < array->GetNumberOfTuples(); i++) {
    array->GetTuples(i, i, data_a);
    (*data)[i] = data_a->GetValue(0);
  }

  return true;
}

bool rw::reader::VtkReader::readPointData(const std::string &name,
                                          std::vector<float> *data) {
  // read point field data
  d_grid_p = d_reader_p->GetOutput();
  vtkPointData *p_field = d_grid_p->GetPointData();

  // handle for displacement, fixity and node element connectivity
<<<<<<< HEAD
  if (p_field->HasArray(name.c_str()) == 0) return false;
=======
  if (p_field->HasArray(name.c_str()) == 0)
    return false;
>>>>>>> 64e493a6

  vtkDataArray *array = p_field->GetArray(name.c_str());

  // Below is not efficient. Later this can be improved.
  // declare another array data to hold the ux,uy,uz
  auto data_a = vtkSmartPointer<vtkDoubleArray>::New();
  data_a->SetNumberOfComponents(1);
<<<<<<< HEAD
  data_a->Allocate(1, 1);  // allocate memory
=======
  data_a->Allocate(1, 1); // allocate memory
>>>>>>> 64e493a6

  (*data).resize(array->GetNumberOfTuples());
  for (size_t i = 0; i < array->GetNumberOfTuples(); i++) {
    array->GetTuples(i, i, data_a);
    (*data)[i] = data_a->GetValue(0);
  }

  return true;
}

bool rw::reader::VtkReader::readPointData(const std::string &name,
                                          std::vector<double> *data) {
  // read point field data
  d_grid_p = d_reader_p->GetOutput();
  vtkPointData *p_field = d_grid_p->GetPointData();

  // handle for displacement, fixity and node element connectivity
<<<<<<< HEAD
  if (p_field->HasArray(name.c_str()) == 0) return false;
=======
  if (p_field->HasArray(name.c_str()) == 0)
    return false;
>>>>>>> 64e493a6

  vtkDataArray *array = p_field->GetArray(name.c_str());

  // Below is not efficient. Later this can be improved.
  // declare another array data to hold the ux,uy,uz
  auto data_a = vtkSmartPointer<vtkDoubleArray>::New();
  data_a->SetNumberOfComponents(1);
<<<<<<< HEAD
  data_a->Allocate(1, 1);  // allocate memory
=======
  data_a->Allocate(1, 1); // allocate memory
>>>>>>> 64e493a6

  (*data).resize(array->GetNumberOfTuples());
  for (size_t i = 0; i < array->GetNumberOfTuples(); i++) {
    array->GetTuples(i, i, data_a);
    (*data)[i] = data_a->GetValue(0);
  }

  return true;
}

bool rw::reader::VtkReader::readPointData(const std::string &name,
                                          std::vector<util::Point3> *data) {
  // read point field data
  d_grid_p = d_reader_p->GetOutput();
  vtkPointData *p_field = d_grid_p->GetPointData();

  // handle for displacement, fixity and node element connectivity
  if (p_field->HasArray(name.c_str()) == 0)
    return false;

  vtkDataArray *array = p_field->GetArray(name.c_str());

  // Below is not efficient. Later this can be improved.
  // declare another array data to hold the ux,uy,uz
  auto data_a = vtkSmartPointer<vtkDoubleArray>::New();
  data_a->SetNumberOfComponents(3);
  data_a->Allocate(3, 1); // allocate memory

  (*data).resize(array->GetNumberOfTuples());
  for (size_t i = 0; i < array->GetNumberOfTuples(); i++) {
    array->GetTuples(i, i, data_a);
    (*data)[i] = util::Point3(data_a->GetValue(0), data_a->GetValue(1),
                              data_a->GetValue(2));
  }

  return true;
}

bool rw::reader::VtkReader::readPointData(const std::string &name,
                                          std::vector<util::SymMatrix3> *data) {
  // read point field data
  d_grid_p = d_reader_p->GetOutput();
  vtkPointData *p_field = d_grid_p->GetPointData();

  // handle for displacement, fixity and node element connectivity
  if (p_field->HasArray(name.c_str()) == 0)
    return false;

  vtkDataArray *array = p_field->GetArray(name.c_str());

  // Below is not efficient. Later this can be improved.
  // declare another array data to hold the ux,uy,uz
  auto data_a = vtkSmartPointer<vtkDoubleArray>::New();
  data_a->SetNumberOfComponents(6);
<<<<<<< HEAD
  data_a->Allocate(6, 1);  // allocate memory
=======
  data_a->Allocate(6, 1); // allocate memory
>>>>>>> 64e493a6

  (*data).resize(array->GetNumberOfTuples());
  for (size_t i = 0; i < array->GetNumberOfTuples(); i++) {
    array->GetTuples(i, i, data_a);
    (*data)[i] = util::SymMatrix3(data_a->GetValue(0), data_a->GetValue(1),
                                  data_a->GetValue(2), data_a->GetValue(3),
                                  data_a->GetValue(4), data_a->GetValue(5));
  }

  return true;
}

bool rw::reader::VtkReader::readPointData(const std::string &name,
                                          std::vector<util::Matrix33> *data) {
  // read point field data
  d_grid_p = d_reader_p->GetOutput();
  vtkPointData *p_field = d_grid_p->GetPointData();

  // handle for displacement, fixity and node element connectivity
<<<<<<< HEAD
  if (p_field->HasArray(name.c_str()) == 0) return false;
=======
  if (p_field->HasArray(name.c_str()) == 0)
    return false;
>>>>>>> 64e493a6

  vtkDataArray *array = p_field->GetArray(name.c_str());

  // Below is not efficient. Later this can be improved.
  // declare another array data to hold the ux,uy,uz
  auto data_a = vtkSmartPointer<vtkDoubleArray>::New();
  data_a->SetNumberOfComponents(6);
<<<<<<< HEAD
  data_a->Allocate(6, 1);  // allocate memory
=======
  data_a->Allocate(6, 1); // allocate memory
>>>>>>> 64e493a6

  (*data).resize(array->GetNumberOfTuples());
  for (size_t i = 0; i < array->GetNumberOfTuples(); i++) {
    array->GetTuples(i, i, data_a);

    util::Matrix33 m;
<<<<<<< HEAD
    m(0, 0) = data_a->GetValue(0);
    m(1, 1) = data_a->GetValue(1);
    m(2, 2) = data_a->GetValue(2);
    m(0, 1) = data_a->GetValue(3);
    m(0, 2) = data_a->GetValue(4);
    m(1, 2) = data_a->GetValue(5);
=======
    m(0,0) = data_a->GetValue(0);
    m(1,1) = data_a->GetValue(1);
    m(2,2) = data_a->GetValue(2);
    m(0,1) = data_a->GetValue(3);
    m(0,2) = data_a->GetValue(4);
    m(1,2) = data_a->GetValue(5);
>>>>>>> 64e493a6

    // symmetrize
    m(1, 0) = m(0, 1);
    m(2, 0) = m(0, 2);
    m(2, 1) = m(1, 2);

    // add to the data
    (*data)[i] = m;
  }

  return true;
}

bool rw::reader::VtkReader::readCellData(const std::string &name,
<<<<<<< HEAD
                                         std::vector<float> *data) {
=======
                                          std::vector<float> *data) {
>>>>>>> 64e493a6
  // read point field data
  d_grid_p = d_reader_p->GetOutput();
  vtkCellData *c_field = d_grid_p->GetCellData();

  // handle for displacement, fixity and node element connectivity
<<<<<<< HEAD
  if (c_field->HasArray(name.c_str()) == 0) return false;
=======
  if (c_field->HasArray(name.c_str()) == 0)
    return false;

  vtkDataArray *array = c_field->GetArray(name.c_str());

  // Below is not efficient. Later this can be improved.
  // declare another array data to hold the ux,uy,uz
  auto data_a = vtkSmartPointer<vtkDoubleArray>::New();
  data_a->SetNumberOfComponents(1);
  data_a->Allocate(1, 1); // allocate memory

  (*data).resize(array->GetNumberOfTuples());
  for (size_t i = 0; i < array->GetNumberOfTuples(); i++) {
    array->GetTuples(i, i, data_a);
    (*data)[i] = data_a->GetValue(0);
  }

  return true;
}

bool rw::reader::VtkReader::readCellData(const std::string &name,
                                         std::vector<double> *data) {
  // read point field data
  d_grid_p = d_reader_p->GetOutput();
  vtkCellData *c_field = d_grid_p->GetCellData();

  // handle for displacement, fixity and node element connectivity
  if (c_field->HasArray(name.c_str()) == 0)
    return false;
>>>>>>> 64e493a6

  vtkDataArray *array = c_field->GetArray(name.c_str());

  // Below is not efficient. Later this can be improved.
  // declare another array data to hold the ux,uy,uz
  auto data_a = vtkSmartPointer<vtkDoubleArray>::New();
  data_a->SetNumberOfComponents(1);
  data_a->Allocate(1, 1); // allocate memory

  (*data).resize(array->GetNumberOfTuples());
  for (size_t i = 0; i < array->GetNumberOfTuples(); i++) {
    array->GetTuples(i, i, data_a);
    (*data)[i] = data_a->GetValue(0);
  }

  return true;
}

bool rw::reader::VtkReader::readCellData(const std::string &name,
<<<<<<< HEAD
                                         std::vector<double> *data) {
  // read point field data
  d_grid_p = d_reader_p->GetOutput();
  vtkCellData *c_field = d_grid_p->GetCellData();

  // handle for displacement, fixity and node element connectivity
  if (c_field->HasArray(name.c_str()) == 0) return false;

  vtkDataArray *array = c_field->GetArray(name.c_str());

  // Below is not efficient. Later this can be improved.
  // declare another array data to hold the ux,uy,uz
  auto data_a = vtkSmartPointer<vtkDoubleArray>::New();
  data_a->SetNumberOfComponents(1);
  data_a->Allocate(1, 1);  // allocate memory

  (*data).resize(array->GetNumberOfTuples());
  for (size_t i = 0; i < array->GetNumberOfTuples(); i++) {
    array->GetTuples(i, i, data_a);
    (*data)[i] = data_a->GetValue(0);
  }

  return true;
}

bool rw::reader::VtkReader::readCellData(const std::string &name,
=======
>>>>>>> 64e493a6
                                         std::vector<util::Point3> *data) {
  // read point field data
  d_grid_p = d_reader_p->GetOutput();
  vtkCellData *c_field = d_grid_p->GetCellData();

  // handle for displacement, fixity and node element connectivity
<<<<<<< HEAD
  if (c_field->HasArray(name.c_str()) == 0) return false;
=======
  if (c_field->HasArray(name.c_str()) == 0)
    return false;
>>>>>>> 64e493a6

  vtkDataArray *array = c_field->GetArray(name.c_str());

  // Below is not efficient. Later this can be improved.
  // declare another array data to hold the ux,uy,uz
  auto data_a = vtkSmartPointer<vtkDoubleArray>::New();
  data_a->SetNumberOfComponents(3);
<<<<<<< HEAD
  data_a->Allocate(3, 1);  // allocate memory
=======
  data_a->Allocate(3, 1); // allocate memory
>>>>>>> 64e493a6

  (*data).resize(array->GetNumberOfTuples());
  for (size_t i = 0; i < array->GetNumberOfTuples(); i++) {
    array->GetTuples(i, i, data_a);
    (*data)[i] = util::Point3(data_a->GetValue(0), data_a->GetValue(1),
                              data_a->GetValue(2));
  }

  return true;
}

bool rw::reader::VtkReader::readCellData(const std::string &name,
                                         std::vector<util::SymMatrix3> *data) {
  // read point field data
  d_grid_p = d_reader_p->GetOutput();
  vtkCellData *c_field = d_grid_p->GetCellData();

  // handle for displacement, fixity and node element connectivity
<<<<<<< HEAD
  if (c_field->HasArray(name.c_str()) == 0) return false;
=======
  if (c_field->HasArray(name.c_str()) == 0)
    return false;
>>>>>>> 64e493a6

  vtkDataArray *array = c_field->GetArray(name.c_str());

  // Below is not efficient. Later this can be improved.
  // declare another array data to hold the ux,uy,uz
  auto data_a = vtkSmartPointer<vtkDoubleArray>::New();
  data_a->SetNumberOfComponents(6);
<<<<<<< HEAD
  data_a->Allocate(6, 1);  // allocate memory
=======
  data_a->Allocate(6, 1); // allocate memory
>>>>>>> 64e493a6

  (*data).resize(array->GetNumberOfTuples());
  for (size_t i = 0; i < array->GetNumberOfTuples(); i++) {
    array->GetTuples(i, i, data_a);
    (*data)[i] = util::SymMatrix3(data_a->GetValue(0), data_a->GetValue(1),
                                  data_a->GetValue(2), data_a->GetValue(3),
                                  data_a->GetValue(4), data_a->GetValue(5));
  }

  return true;
}

bool rw::reader::VtkReader::readCellData(const std::string &name,
                                         std::vector<util::Matrix33> *data) {
  // read point field data
  d_grid_p = d_reader_p->GetOutput();
  vtkCellData *c_field = d_grid_p->GetCellData();

  // handle for displacement, fixity and node element connectivity
<<<<<<< HEAD
  if (c_field->HasArray(name.c_str()) == 0) return false;
=======
  if (c_field->HasArray(name.c_str()) == 0)
    return false;
>>>>>>> 64e493a6

  vtkDataArray *array = c_field->GetArray(name.c_str());

  // Below is not efficient. Later this can be improved.
  // declare another array data to hold the ux,uy,uz
  auto data_a = vtkSmartPointer<vtkDoubleArray>::New();
  data_a->SetNumberOfComponents(6);
<<<<<<< HEAD
  data_a->Allocate(6, 1);  // allocate memory
=======
  data_a->Allocate(6, 1); // allocate memory
>>>>>>> 64e493a6

  (*data).resize(array->GetNumberOfTuples());
  for (size_t i = 0; i < array->GetNumberOfTuples(); i++) {
    array->GetTuples(i, i, data_a);

    util::Matrix33 m;
<<<<<<< HEAD
    m(0, 0) = data_a->GetValue(0);
    m(1, 1) = data_a->GetValue(1);
    m(2, 2) = data_a->GetValue(2);
    m(0, 1) = data_a->GetValue(3);
    m(0, 2) = data_a->GetValue(4);
    m(1, 2) = data_a->GetValue(5);
=======
    m(0,0) = data_a->GetValue(0);
    m(1,1) = data_a->GetValue(1);
    m(2,2) = data_a->GetValue(2);
    m(0,1) = data_a->GetValue(3);
    m(0,2) = data_a->GetValue(4);
    m(1,2) = data_a->GetValue(5);
>>>>>>> 64e493a6

    // symmetrize
    m(1, 0) = m(0, 1);
    m(2, 0) = m(0, 2);
    m(2, 1) = m(1, 2);

    // add to the data
    (*data)[i] = m;
  }

  return true;
}

void rw::reader::VtkReader::close() {
  // delete d_reader_p;
  // delete d_grid_p;
}<|MERGE_RESOLUTION|>--- conflicted
+++ resolved
@@ -178,12 +178,7 @@
 }
 
 void rw::reader::VtkReader::readCells(size_t dim, size_t &element_type,
-<<<<<<< HEAD
-                                      size_t &num_elem,
-                                      std::vector<size_t> *enc,
-=======
                                       size_t &num_elem, std::vector<size_t> *enc,
->>>>>>> 64e493a6
                                       std::vector<std::vector<size_t>> *nec) {
   d_grid_p = d_reader_p->GetOutput();
   vtkIdType num_nodes = d_grid_p->GetNumberOfPoints();
@@ -205,11 +200,7 @@
   // to hold integer
   auto val = vtkSmartPointer<vtkUnsignedIntArray>::New();
   val->SetNumberOfComponents(1);
-<<<<<<< HEAD
-  val->Allocate(1, 1);  // allocate memory
-=======
   val->Allocate(1, 1); // allocate memory
->>>>>>> 64e493a6
 
   int nds_per_el = 0;
   for (size_t i = 0; i < num_elems; i++) {
@@ -251,12 +242,8 @@
   vtkPointData *p_field = d_grid_p->GetPointData();
 
   // handle for displacement, fixity and node element connectivity
-<<<<<<< HEAD
-  if (p_field->HasArray(name.c_str()) == 0) return false;
-=======
-  if (p_field->HasArray(name.c_str()) == 0)
-    return false;
->>>>>>> 64e493a6
+  if (p_field->HasArray(name.c_str()) == 0)
+    return false;
 
   vtkDataArray *array = p_field->GetArray(name.c_str());
 
@@ -264,11 +251,7 @@
   // declare another array data to hold the ux,uy,uz
   auto data_a = vtkSmartPointer<vtkDoubleArray>::New();
   data_a->SetNumberOfComponents(1);
-<<<<<<< HEAD
-  data_a->Allocate(1, 1);  // allocate memory
-=======
   data_a->Allocate(1, 1); // allocate memory
->>>>>>> 64e493a6
 
   (*data).resize(array->GetNumberOfTuples());
   for (size_t i = 0; i < array->GetNumberOfTuples(); i++) {
@@ -286,12 +269,8 @@
   vtkPointData *p_field = d_grid_p->GetPointData();
 
   // handle for displacement, fixity and node element connectivity
-<<<<<<< HEAD
-  if (p_field->HasArray(name.c_str()) == 0) return false;
-=======
-  if (p_field->HasArray(name.c_str()) == 0)
-    return false;
->>>>>>> 64e493a6
+  if (p_field->HasArray(name.c_str()) == 0)
+    return false;
 
   vtkDataArray *array = p_field->GetArray(name.c_str());
 
@@ -299,11 +278,7 @@
   // declare another array data to hold the ux,uy,uz
   auto data_a = vtkSmartPointer<vtkDoubleArray>::New();
   data_a->SetNumberOfComponents(1);
-<<<<<<< HEAD
-  data_a->Allocate(1, 1);  // allocate memory
-=======
   data_a->Allocate(1, 1); // allocate memory
->>>>>>> 64e493a6
 
   (*data).resize(array->GetNumberOfTuples());
   for (size_t i = 0; i < array->GetNumberOfTuples(); i++) {
@@ -321,12 +296,8 @@
   vtkPointData *p_field = d_grid_p->GetPointData();
 
   // handle for displacement, fixity and node element connectivity
-<<<<<<< HEAD
-  if (p_field->HasArray(name.c_str()) == 0) return false;
-=======
-  if (p_field->HasArray(name.c_str()) == 0)
-    return false;
->>>>>>> 64e493a6
+  if (p_field->HasArray(name.c_str()) == 0)
+    return false;
 
   vtkDataArray *array = p_field->GetArray(name.c_str());
 
@@ -334,11 +305,7 @@
   // declare another array data to hold the ux,uy,uz
   auto data_a = vtkSmartPointer<vtkDoubleArray>::New();
   data_a->SetNumberOfComponents(1);
-<<<<<<< HEAD
-  data_a->Allocate(1, 1);  // allocate memory
-=======
   data_a->Allocate(1, 1); // allocate memory
->>>>>>> 64e493a6
 
   (*data).resize(array->GetNumberOfTuples());
   for (size_t i = 0; i < array->GetNumberOfTuples(); i++) {
@@ -356,12 +323,8 @@
   vtkPointData *p_field = d_grid_p->GetPointData();
 
   // handle for displacement, fixity and node element connectivity
-<<<<<<< HEAD
-  if (p_field->HasArray(name.c_str()) == 0) return false;
-=======
-  if (p_field->HasArray(name.c_str()) == 0)
-    return false;
->>>>>>> 64e493a6
+  if (p_field->HasArray(name.c_str()) == 0)
+    return false;
 
   vtkDataArray *array = p_field->GetArray(name.c_str());
 
@@ -369,11 +332,7 @@
   // declare another array data to hold the ux,uy,uz
   auto data_a = vtkSmartPointer<vtkDoubleArray>::New();
   data_a->SetNumberOfComponents(1);
-<<<<<<< HEAD
-  data_a->Allocate(1, 1);  // allocate memory
-=======
   data_a->Allocate(1, 1); // allocate memory
->>>>>>> 64e493a6
 
   (*data).resize(array->GetNumberOfTuples());
   for (size_t i = 0; i < array->GetNumberOfTuples(); i++) {
@@ -391,12 +350,8 @@
   vtkPointData *p_field = d_grid_p->GetPointData();
 
   // handle for displacement, fixity and node element connectivity
-<<<<<<< HEAD
-  if (p_field->HasArray(name.c_str()) == 0) return false;
-=======
-  if (p_field->HasArray(name.c_str()) == 0)
-    return false;
->>>>>>> 64e493a6
+  if (p_field->HasArray(name.c_str()) == 0)
+    return false;
 
   vtkDataArray *array = p_field->GetArray(name.c_str());
 
@@ -404,11 +359,7 @@
   // declare another array data to hold the ux,uy,uz
   auto data_a = vtkSmartPointer<vtkDoubleArray>::New();
   data_a->SetNumberOfComponents(1);
-<<<<<<< HEAD
-  data_a->Allocate(1, 1);  // allocate memory
-=======
   data_a->Allocate(1, 1); // allocate memory
->>>>>>> 64e493a6
 
   (*data).resize(array->GetNumberOfTuples());
   for (size_t i = 0; i < array->GetNumberOfTuples(); i++) {
@@ -463,11 +414,7 @@
   // declare another array data to hold the ux,uy,uz
   auto data_a = vtkSmartPointer<vtkDoubleArray>::New();
   data_a->SetNumberOfComponents(6);
-<<<<<<< HEAD
-  data_a->Allocate(6, 1);  // allocate memory
-=======
   data_a->Allocate(6, 1); // allocate memory
->>>>>>> 64e493a6
 
   (*data).resize(array->GetNumberOfTuples());
   for (size_t i = 0; i < array->GetNumberOfTuples(); i++) {
@@ -487,12 +434,8 @@
   vtkPointData *p_field = d_grid_p->GetPointData();
 
   // handle for displacement, fixity and node element connectivity
-<<<<<<< HEAD
-  if (p_field->HasArray(name.c_str()) == 0) return false;
-=======
-  if (p_field->HasArray(name.c_str()) == 0)
-    return false;
->>>>>>> 64e493a6
+  if (p_field->HasArray(name.c_str()) == 0)
+    return false;
 
   vtkDataArray *array = p_field->GetArray(name.c_str());
 
@@ -500,32 +443,19 @@
   // declare another array data to hold the ux,uy,uz
   auto data_a = vtkSmartPointer<vtkDoubleArray>::New();
   data_a->SetNumberOfComponents(6);
-<<<<<<< HEAD
-  data_a->Allocate(6, 1);  // allocate memory
-=======
   data_a->Allocate(6, 1); // allocate memory
->>>>>>> 64e493a6
 
   (*data).resize(array->GetNumberOfTuples());
   for (size_t i = 0; i < array->GetNumberOfTuples(); i++) {
     array->GetTuples(i, i, data_a);
 
     util::Matrix33 m;
-<<<<<<< HEAD
-    m(0, 0) = data_a->GetValue(0);
-    m(1, 1) = data_a->GetValue(1);
-    m(2, 2) = data_a->GetValue(2);
-    m(0, 1) = data_a->GetValue(3);
-    m(0, 2) = data_a->GetValue(4);
-    m(1, 2) = data_a->GetValue(5);
-=======
     m(0,0) = data_a->GetValue(0);
     m(1,1) = data_a->GetValue(1);
     m(2,2) = data_a->GetValue(2);
     m(0,1) = data_a->GetValue(3);
     m(0,2) = data_a->GetValue(4);
     m(1,2) = data_a->GetValue(5);
->>>>>>> 64e493a6
 
     // symmetrize
     m(1, 0) = m(0, 1);
@@ -540,19 +470,12 @@
 }
 
 bool rw::reader::VtkReader::readCellData(const std::string &name,
-<<<<<<< HEAD
-                                         std::vector<float> *data) {
-=======
                                           std::vector<float> *data) {
->>>>>>> 64e493a6
   // read point field data
   d_grid_p = d_reader_p->GetOutput();
   vtkCellData *c_field = d_grid_p->GetCellData();
 
   // handle for displacement, fixity and node element connectivity
-<<<<<<< HEAD
-  if (c_field->HasArray(name.c_str()) == 0) return false;
-=======
   if (c_field->HasArray(name.c_str()) == 0)
     return false;
 
@@ -582,7 +505,6 @@
   // handle for displacement, fixity and node element connectivity
   if (c_field->HasArray(name.c_str()) == 0)
     return false;
->>>>>>> 64e493a6
 
   vtkDataArray *array = c_field->GetArray(name.c_str());
 
@@ -602,59 +524,22 @@
 }
 
 bool rw::reader::VtkReader::readCellData(const std::string &name,
-<<<<<<< HEAD
-                                         std::vector<double> *data) {
+                                         std::vector<util::Point3> *data) {
   // read point field data
   d_grid_p = d_reader_p->GetOutput();
   vtkCellData *c_field = d_grid_p->GetCellData();
 
   // handle for displacement, fixity and node element connectivity
-  if (c_field->HasArray(name.c_str()) == 0) return false;
+  if (c_field->HasArray(name.c_str()) == 0)
+    return false;
 
   vtkDataArray *array = c_field->GetArray(name.c_str());
 
   // Below is not efficient. Later this can be improved.
   // declare another array data to hold the ux,uy,uz
   auto data_a = vtkSmartPointer<vtkDoubleArray>::New();
-  data_a->SetNumberOfComponents(1);
-  data_a->Allocate(1, 1);  // allocate memory
-
-  (*data).resize(array->GetNumberOfTuples());
-  for (size_t i = 0; i < array->GetNumberOfTuples(); i++) {
-    array->GetTuples(i, i, data_a);
-    (*data)[i] = data_a->GetValue(0);
-  }
-
-  return true;
-}
-
-bool rw::reader::VtkReader::readCellData(const std::string &name,
-=======
->>>>>>> 64e493a6
-                                         std::vector<util::Point3> *data) {
-  // read point field data
-  d_grid_p = d_reader_p->GetOutput();
-  vtkCellData *c_field = d_grid_p->GetCellData();
-
-  // handle for displacement, fixity and node element connectivity
-<<<<<<< HEAD
-  if (c_field->HasArray(name.c_str()) == 0) return false;
-=======
-  if (c_field->HasArray(name.c_str()) == 0)
-    return false;
->>>>>>> 64e493a6
-
-  vtkDataArray *array = c_field->GetArray(name.c_str());
-
-  // Below is not efficient. Later this can be improved.
-  // declare another array data to hold the ux,uy,uz
-  auto data_a = vtkSmartPointer<vtkDoubleArray>::New();
   data_a->SetNumberOfComponents(3);
-<<<<<<< HEAD
-  data_a->Allocate(3, 1);  // allocate memory
-=======
   data_a->Allocate(3, 1); // allocate memory
->>>>>>> 64e493a6
 
   (*data).resize(array->GetNumberOfTuples());
   for (size_t i = 0; i < array->GetNumberOfTuples(); i++) {
@@ -673,12 +558,8 @@
   vtkCellData *c_field = d_grid_p->GetCellData();
 
   // handle for displacement, fixity and node element connectivity
-<<<<<<< HEAD
-  if (c_field->HasArray(name.c_str()) == 0) return false;
-=======
   if (c_field->HasArray(name.c_str()) == 0)
     return false;
->>>>>>> 64e493a6
 
   vtkDataArray *array = c_field->GetArray(name.c_str());
 
@@ -686,11 +567,7 @@
   // declare another array data to hold the ux,uy,uz
   auto data_a = vtkSmartPointer<vtkDoubleArray>::New();
   data_a->SetNumberOfComponents(6);
-<<<<<<< HEAD
-  data_a->Allocate(6, 1);  // allocate memory
-=======
   data_a->Allocate(6, 1); // allocate memory
->>>>>>> 64e493a6
 
   (*data).resize(array->GetNumberOfTuples());
   for (size_t i = 0; i < array->GetNumberOfTuples(); i++) {
@@ -710,12 +587,8 @@
   vtkCellData *c_field = d_grid_p->GetCellData();
 
   // handle for displacement, fixity and node element connectivity
-<<<<<<< HEAD
-  if (c_field->HasArray(name.c_str()) == 0) return false;
-=======
   if (c_field->HasArray(name.c_str()) == 0)
     return false;
->>>>>>> 64e493a6
 
   vtkDataArray *array = c_field->GetArray(name.c_str());
 
@@ -723,32 +596,19 @@
   // declare another array data to hold the ux,uy,uz
   auto data_a = vtkSmartPointer<vtkDoubleArray>::New();
   data_a->SetNumberOfComponents(6);
-<<<<<<< HEAD
-  data_a->Allocate(6, 1);  // allocate memory
-=======
   data_a->Allocate(6, 1); // allocate memory
->>>>>>> 64e493a6
 
   (*data).resize(array->GetNumberOfTuples());
   for (size_t i = 0; i < array->GetNumberOfTuples(); i++) {
     array->GetTuples(i, i, data_a);
 
     util::Matrix33 m;
-<<<<<<< HEAD
-    m(0, 0) = data_a->GetValue(0);
-    m(1, 1) = data_a->GetValue(1);
-    m(2, 2) = data_a->GetValue(2);
-    m(0, 1) = data_a->GetValue(3);
-    m(0, 2) = data_a->GetValue(4);
-    m(1, 2) = data_a->GetValue(5);
-=======
     m(0,0) = data_a->GetValue(0);
     m(1,1) = data_a->GetValue(1);
     m(2,2) = data_a->GetValue(2);
     m(0,1) = data_a->GetValue(3);
     m(0,2) = data_a->GetValue(4);
     m(1,2) = data_a->GetValue(5);
->>>>>>> 64e493a6
 
     // symmetrize
     m(1, 0) = m(0, 1);
