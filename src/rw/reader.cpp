////////////////////////////////////////////////////////////////////////////////
//  Copyright (c) 2019 Prashant K. Jha
//  Copyright (c) 2019 Patrick Diehl
//
//  Distributed under the Boost Software License, Version 1.0. (See accompanying
//  file LICENSE_1_0.txt or copy at http://www.boost.org/LICENSE_1_0.txt)
////////////////////////////////////////////////////////////////////////////////

#include "reader.h"

#include "csv.h"
#include "mshReader.h"
#include "vtkReader.h"

void rw::reader::readCsvFile(const std::string &filename, size_t dim,
                             std::vector<util::Point3> *nodes,
                             std::vector<double> *volumes) {
  nodes->clear();
  volumes->clear();
  if (dim == 1) {
    io::CSVReader<3> in(filename);
    in.read_header(io::ignore_extra_column, "id", "x", "volume");

    double x;
    double volume;
    int id;
    while (in.read_row(id, x, volume)) {
      volumes->emplace_back(volume);
      nodes->emplace_back(util::Point3(x, 0., 0.));
    }
  }

  if (dim == 2) {
    io::CSVReader<4> in(filename);
    in.read_header(io::ignore_extra_column, "id", "x", "y", "volume");

    double x, y, volume;
    int id;
    while (in.read_row(id, x, y, volume)) {
      volumes->emplace_back(volume);
      nodes->emplace_back(util::Point3(x, y, 0.));
    }
  }

  if (dim == 3) {
    io::CSVReader<5> in(filename);
    in.read_header(io::ignore_extra_column, "id", "x", "y", "z", "volume");

    double x, y, z, volume;
    int id;
    while (in.read_row(id, x, y, z, volume)) {
      volumes->emplace_back(volume);
      nodes->emplace_back(util::Point3(x, y, z));
    }
  }
}

void rw::reader::readVtuFile(const std::string &filename, size_t dim,
                             std::vector<util::Point3> *nodes,
                             size_t &element_type, size_t &num_elem,
                             std::vector<size_t> *enc,
                             std::vector<std::vector<size_t>> *nec,
                             std::vector<double> *volumes, bool is_fd) {
  // call vtk reader
  auto rdr = rw::reader::VtkReader(filename);
  rdr.readMesh(dim, nodes, element_type, num_elem, enc, nec, volumes, is_fd);
  rdr.close();
}

void rw::reader::readVtuFileNodes(const std::string &filename, size_t dim,
<<<<<<< HEAD
                                  std::vector<util::Point3> *nodes,
                                  bool ref_config) {
=======
                                 std::vector<util::Point3> *nodes, bool
                                 ref_config) {

>>>>>>> 64e493a6
  // call vtk reader
  auto rdr = rw::reader::VtkReader(filename);

  // below will read the current position of nodes
  rdr.readNodes(nodes);

  // need to subtract the displacement to get reference configuration of nodes
  if (ref_config) {
    std::vector<util::Point3> u;
    if (rdr.readPointData("Displacement", &u)) {
      std::cerr << "Error: Did not find displacement in the vtu file."
                << std::endl;
      exit(1);
    }

    if (u.size() != nodes->size()) {
      std::cerr << "Error: Displacement data and node data size do not match."
                << std::endl;
      exit(1);
    }

<<<<<<< HEAD
    for (size_t i = 0; i < u.size(); i++) (*nodes)[i] -= u[i];
=======
    for (size_t i=0; i<u.size(); i++)
      (*nodes)[i] -= u[i];
>>>>>>> 64e493a6
  }

  rdr.close();
}

void rw::reader::readVtuFileCells(const std::string &filename, size_t dim,
<<<<<<< HEAD
                                  size_t &element_type, size_t &num_elem,
                                  std::vector<size_t> *enc,
                                  std::vector<std::vector<size_t>> *nec) {
=======
                                  size_t &element_type,
                     size_t &num_elem, std::vector<size_t> *enc,
                     std::vector<std::vector<size_t>> *nec) {

>>>>>>> 64e493a6
  // call vtk reader
  auto rdr = rw::reader::VtkReader(filename);

  // below will read the current position of nodes
  rdr.readCells(dim, element_type, num_elem, enc, nec);

  rdr.close();
}

void rw::reader::readVtuFileRestart(const std::string &filename,
                                    std::vector<util::Point3> *u,
                                    std::vector<util::Point3> *v,
                                    const std::vector<util::Point3> *X) {
  // call vtk reader
  auto rdr = rw::reader::VtkReader(filename);
  // if displacement is not in input file, use reference coordinate to get
  // displacement
  if (!rdr.readPointData("Displacement", u)) {
    std::vector<util::Point3> y;
    rdr.readNodes(&y);
    if (y.size() != X->size()) {
      std::cerr << "Error: Number of nodes in input file = " << filename
                << " and number nodes in data X are not same.\n";
      exit(1);
    }

    u->resize(y.size());
    for (size_t i = 0; i < y.size(); i++) (*u)[i] = y[i] - (*X)[i];
  }

  // get velocity
  rdr.readPointData("Velocity", v);
  rdr.close();
}

bool rw::reader::readVtuFilePointData(const std::string &filename,
                                      const std::string &tag,
                                      std::vector<uint8_t> *data) {
  // call vtk reader
  auto rdr = rw::reader::VtkReader(filename);
  // read data
  auto st = rdr.readPointData(tag, data);
  rdr.close();
  return st;
}

bool rw::reader::readVtuFilePointData(const std::string &filename,
                                      const std::string &tag,
                                      std::vector<size_t> *data) {
  // call vtk reader
  auto rdr = rw::reader::VtkReader(filename);
  // read data
  auto st = rdr.readPointData(tag, data);
  rdr.close();
  return st;
}

bool rw::reader::readVtuFilePointData(const std::string &filename,
                                      const std::string &tag,
                                      std::vector<int> *data) {
  // call vtk reader
  auto rdr = rw::reader::VtkReader(filename);
  // read data
  auto st = rdr.readPointData(tag, data);
  rdr.close();
  return st;
}

bool rw::reader::readVtuFilePointData(const std::string &filename,
                                      const std::string &tag,
                                      std::vector<float> *data) {
  // call vtk reader
  auto rdr = rw::reader::VtkReader(filename);
  // read data
  auto st = rdr.readPointData(tag, data);
  rdr.close();
  return st;
}

bool rw::reader::readVtuFilePointData(const std::string &filename,
                                      const std::string &tag,
                                      std::vector<double> *data) {
  // call vtk reader
  auto rdr = rw::reader::VtkReader(filename);
  // read data
<<<<<<< HEAD
=======
  auto st = rdr.readPointData(tag, data);
  rdr.close();
  return st;
}

bool rw::reader::readVtuFilePointData(const std::string &filename,
                                      const std::string &tag,
                                      std::vector<util::Point3> *data) {
  // call vtk reader
  auto rdr = rw::reader::VtkReader(filename);
  // read data
  auto st = rdr.readPointData(tag, data);
  rdr.close();
  return st;
}

bool rw::reader::readVtuFilePointData(const std::string &filename,
                                      const std::string &tag,
                                      std::vector<util::SymMatrix3> *data) {
  // call vtk reader
  auto rdr = rw::reader::VtkReader(filename);
  // read data
>>>>>>> 64e493a6
  auto st = rdr.readPointData(tag, data);
  rdr.close();
  return st;
}

bool rw::reader::readVtuFilePointData(const std::string &filename,
                                      const std::string &tag,
<<<<<<< HEAD
                                      std::vector<util::Point3> *data) {
  // call vtk reader
  auto rdr = rw::reader::VtkReader(filename);
  // read data
  auto st = rdr.readPointData(tag, data);
  rdr.close();
  return st;
}

bool rw::reader::readVtuFilePointData(const std::string &filename,
                                      const std::string &tag,
                                      std::vector<util::SymMatrix3> *data) {
  // call vtk reader
  auto rdr = rw::reader::VtkReader(filename);
  // read data
  auto st = rdr.readPointData(tag, data);
  rdr.close();
  return st;
}

bool rw::reader::readVtuFilePointData(const std::string &filename,
                                      const std::string &tag,
=======
>>>>>>> 64e493a6
                                      std::vector<util::Matrix33> *data) {
  // call vtk reader
  auto rdr = rw::reader::VtkReader(filename);
  // read data
  auto st = rdr.readPointData(tag, data);
  rdr.close();
  return st;
}

bool rw::reader::readVtuFileCellData(const std::string &filename,
<<<<<<< HEAD
                                     const std::string &tag,
                                     std::vector<float> *data) {
=======
                                      const std::string &tag,
                                      std::vector<float> *data) {
>>>>>>> 64e493a6
  // call vtk reader
  auto rdr = rw::reader::VtkReader(filename);
  // read data
  auto st = rdr.readCellData(tag, data);
  rdr.close();
  return st;
}

bool rw::reader::readVtuFileCellData(const std::string &filename,
                                     const std::string &tag,
                                     std::vector<double> *data) {
  // call vtk reader
  auto rdr = rw::reader::VtkReader(filename);
  // read data
  auto st = rdr.readCellData(tag, data);
  rdr.close();
  return st;
}

bool rw::reader::readVtuFileCellData(const std::string &filename,
                                     const std::string &tag,
                                     std::vector<util::Point3> *data) {
  // call vtk reader
  auto rdr = rw::reader::VtkReader(filename);
  // read data
  auto st = rdr.readCellData(tag, data);
  rdr.close();
  return st;
}

bool rw::reader::readVtuFileCellData(const std::string &filename,
                                     const std::string &tag,
                                     std::vector<util::SymMatrix3> *data) {
  // call vtk reader
  auto rdr = rw::reader::VtkReader(filename);
  // read data
  auto st = rdr.readCellData(tag, data);
  rdr.close();
  return st;
}

bool rw::reader::readVtuFileCellData(const std::string &filename,
                                     const std::string &tag,
                                     std::vector<util::Matrix33> *data) {
  // call vtk reader
  auto rdr = rw::reader::VtkReader(filename);
  // read data
  auto st = rdr.readCellData(tag, data);
  rdr.close();
  return st;
}

void rw::reader::readMshFile(const std::string &filename, size_t dim,
                             std::vector<util::Point3> *nodes,
                             size_t &element_type, size_t &num_elem,
                             std::vector<size_t> *enc,
                             std::vector<std::vector<size_t>> *nec,
                             std::vector<double> *volumes, bool is_fd) {
  // call vtk reader
  auto rdr = rw::reader::MshReader(filename);
  rdr.readMesh(dim, nodes, element_type, num_elem, enc, nec, volumes, is_fd);
  rdr.close();
}

void rw::reader::readMshFileRestart(const std::string &filename,
                                    std::vector<util::Point3> *u,
                                    std::vector<util::Point3> *v,
                                    const std::vector<util::Point3> *X) {
  // call vtk reader
  auto rdr = rw::reader::MshReader(filename);
  // if displacement is not in input file, use reference coordinate to get
  // displacement
  if (!rdr.readPointData("Displacement", u)) {
    std::vector<util::Point3> y;
    rdr.readNodes(&y);
    if (y.size() != X->size()) {
      std::cerr << "Error: Number of nodes in input file = " << filename
                << " and number nodes in data X are not same.\n";
      exit(1);
    }

    u->resize(y.size());
    for (size_t i = 0; i < y.size(); i++) (*u)[i] = y[i] - (*X)[i];
  }

  // get velocity
  rdr.readPointData("Velocity", v);
  rdr.close();
}

bool rw::reader::readMshFilePointData(const std::string &filename,
                                      const std::string &tag,
                                      std::vector<double> *data) {
  // call vtk reader
  auto rdr = rw::reader::VtkReader(filename);
  // get velocity
  auto st = rdr.readPointData(tag, data);
  rdr.close();
  return st;
}<|MERGE_RESOLUTION|>--- conflicted
+++ resolved
@@ -68,14 +68,9 @@
 }
 
 void rw::reader::readVtuFileNodes(const std::string &filename, size_t dim,
-<<<<<<< HEAD
-                                  std::vector<util::Point3> *nodes,
-                                  bool ref_config) {
-=======
                                  std::vector<util::Point3> *nodes, bool
                                  ref_config) {
 
->>>>>>> 64e493a6
   // call vtk reader
   auto rdr = rw::reader::VtkReader(filename);
 
@@ -97,28 +92,18 @@
       exit(1);
     }
 
-<<<<<<< HEAD
-    for (size_t i = 0; i < u.size(); i++) (*nodes)[i] -= u[i];
-=======
     for (size_t i=0; i<u.size(); i++)
       (*nodes)[i] -= u[i];
->>>>>>> 64e493a6
   }
 
   rdr.close();
 }
 
 void rw::reader::readVtuFileCells(const std::string &filename, size_t dim,
-<<<<<<< HEAD
-                                  size_t &element_type, size_t &num_elem,
-                                  std::vector<size_t> *enc,
-                                  std::vector<std::vector<size_t>> *nec) {
-=======
                                   size_t &element_type,
                      size_t &num_elem, std::vector<size_t> *enc,
                      std::vector<std::vector<size_t>> *nec) {
 
->>>>>>> 64e493a6
   // call vtk reader
   auto rdr = rw::reader::VtkReader(filename);
 
@@ -204,8 +189,6 @@
   // call vtk reader
   auto rdr = rw::reader::VtkReader(filename);
   // read data
-<<<<<<< HEAD
-=======
   auto st = rdr.readPointData(tag, data);
   rdr.close();
   return st;
@@ -228,39 +211,13 @@
   // call vtk reader
   auto rdr = rw::reader::VtkReader(filename);
   // read data
->>>>>>> 64e493a6
-  auto st = rdr.readPointData(tag, data);
-  rdr.close();
-  return st;
-}
-
-bool rw::reader::readVtuFilePointData(const std::string &filename,
-                                      const std::string &tag,
-<<<<<<< HEAD
-                                      std::vector<util::Point3> *data) {
-  // call vtk reader
-  auto rdr = rw::reader::VtkReader(filename);
-  // read data
-  auto st = rdr.readPointData(tag, data);
-  rdr.close();
-  return st;
-}
-
-bool rw::reader::readVtuFilePointData(const std::string &filename,
-                                      const std::string &tag,
-                                      std::vector<util::SymMatrix3> *data) {
-  // call vtk reader
-  auto rdr = rw::reader::VtkReader(filename);
-  // read data
-  auto st = rdr.readPointData(tag, data);
-  rdr.close();
-  return st;
-}
-
-bool rw::reader::readVtuFilePointData(const std::string &filename,
-                                      const std::string &tag,
-=======
->>>>>>> 64e493a6
+  auto st = rdr.readPointData(tag, data);
+  rdr.close();
+  return st;
+}
+
+bool rw::reader::readVtuFilePointData(const std::string &filename,
+                                      const std::string &tag,
                                       std::vector<util::Matrix33> *data) {
   // call vtk reader
   auto rdr = rw::reader::VtkReader(filename);
@@ -271,13 +228,8 @@
 }
 
 bool rw::reader::readVtuFileCellData(const std::string &filename,
-<<<<<<< HEAD
-                                     const std::string &tag,
-                                     std::vector<float> *data) {
-=======
                                       const std::string &tag,
                                       std::vector<float> *data) {
->>>>>>> 64e493a6
   // call vtk reader
   auto rdr = rw::reader::VtkReader(filename);
   // read data
