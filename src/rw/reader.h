--- conflicted
+++ resolved
@@ -10,13 +10,8 @@
 #define RW_READER_H
 
 #include "util/point.h"           // definition of Point3
-<<<<<<< HEAD
 #include "util/matrix.h"           // definition of
 #include "util/matrixBlaze.h"
-
-=======
-#include "util/matrix.h"           // definition of matrices
->>>>>>> bd668a96
 #include <vector>
 
 /*!
@@ -91,25 +86,6 @@
                      ref_config = false);
 
 /*!
-<<<<<<< HEAD
- * @brief Checks if file has needed data
- * @param filename Name of mesh file
- * @param tag Tag name of data
- * @return True If file has data otherwise false
- */
-bool vtuHasPointData(const std::string &filename, const std::string &tag);
-
-/*!
- * @brief Checks if file has needed data
- * @param filename Name of mesh file
- * @param tag Tag name of data
- * @return True If file has data otherwise false
- */
-bool vtuHasCellData(const std::string &filename, const std::string &tag);
-
-/*!
-=======
->>>>>>> bd668a96
  * @brief Reads all point data tags
  * @param filename Name of mesh file
  * @return List List of point data tags
