////////////////////////////////////////////////////////////////////////////////
//  Copyright (c) 2019 Prashant K. Jha
//  Copyright (c) 2019 Patrick Diehl
//
//  Distributed under the Boost Software License, Version 1.0. (See accompanying
//  file LICENSE_1_0.txt or copy at http://www.boost.org/LICENSE_1_0.txt)
////////////////////////////////////////////////////////////////////////////////

#include "policy.h"

#include <iostream>

<<<<<<< HEAD
=======
#include "decks/policyDeck.h"

>>>>>>> bd668a96
static void addTag(std::vector<std::string> &list, const std::string &tag) {
  bool found = false;
  for (const auto &s : list)
    if (s == tag) found = true;

  if (!found) list.emplace_back(tag);
}

inp::Policy *inp::Policy::d_instance_p = nullptr;

inp::Policy *inp::Policy::getInstance(inp::PolicyDeck *deck) {
  if (d_instance_p == nullptr) d_instance_p = new inp::Policy(deck);

  return d_instance_p;
}

void inp::Policy::destroyInstance() { delete[] d_instance_p; }

inp::Policy::~Policy() = default;

inp::Policy::Policy(inp::PolicyDeck *deck)
    : d_enablePostProcessing(true),
      d_memControlFlag(0),
      d_modelTag("Model"),
      d_maxLevel(0) {
  if (deck != nullptr) {
    d_enablePostProcessing = deck->d_enablePostProcessing;
    d_memControlFlag = deck->d_memControlFlag;
  }
  init();
}

void inp::Policy::init() {
  if (d_modelTag == "Model") {
    d_maxLevel = 3;
    if (d_lTags.empty()) {
      d_lTags.resize(d_maxLevel + 1);

      // level 0 tags: none
      d_lTags[0] = std::vector<std::string>(0);

      // level 1 tags
      d_lTags[1].emplace_back("Model_d_e");
      d_lTags[1].emplace_back("Model_d_w");
      d_lTags[1].emplace_back("Model_d_phi");
      d_lTags[1].emplace_back("Model_d_strain");
      d_lTags[1].emplace_back("Model_d_stress");

      // level 2 tags
      d_lTags[2] = d_lTags[1];
      d_lTags[2].emplace_back("Model_d_eF");
      d_lTags[2].emplace_back("Model_d_eFB");

      // level 3 tags
      d_lTags[3] = d_lTags[2];
      d_lTags[3].emplace_back("Model_d_Z");
    }
  }
}

void inp::Policy::addToTags(const size_t &level, const std::string &tag) {
  if (level >= 0 && level <= d_maxLevel)
    for (size_t i = level; i <= d_maxLevel; i++) addTag(d_lTags[i], tag);
}

void inp::Policy::removeTag(const std::string &tag) {
  // find tag in d_memControlFlag and remove it from tag list
  std::vector<std::string> temp;
  for (const auto &s : d_lTags[d_memControlFlag]) {
    if (s == tag) continue;
    temp.emplace_back(s);
  }
  d_lTags[d_memControlFlag] = temp;
}

bool inp::Policy::populateData(const std::string &tag) {
  // depending on level find if variable_name is in any of the
  // tag list
  for (const auto &s : d_lTags[d_memControlFlag])
    if (s == tag) return false;

  return true;
}

int inp::Policy::getMemoryControlFlag() { return d_memControlFlag; }

bool inp::Policy::enablePostProcessing() { return d_enablePostProcessing; }<|MERGE_RESOLUTION|>--- conflicted
+++ resolved
@@ -10,11 +10,8 @@
 
 #include <iostream>
 
-<<<<<<< HEAD
-=======
 #include "decks/policyDeck.h"
 
->>>>>>> bd668a96
 static void addTag(std::vector<std::string> &list, const std::string &tag) {
   bool found = false;
   for (const auto &s : list)
