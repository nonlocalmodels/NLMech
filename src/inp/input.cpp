--- conflicted
+++ resolved
@@ -28,13 +28,10 @@
 #include "decks/restartDeck.h"
 #include "decks/solverDeck.h"
 #include "inp/decks/meshDeck.h"
-<<<<<<< HEAD
 #include "inp/decks/absborbingCondDeck.h"
 #include <cmath>
 #include <iostream>
 #include <yaml-cpp/yaml.h>
-=======
->>>>>>> bd668a96
 
 static inline bool definitelyGreaterThan(const double &a, const double &b) {
   return (a - b) >
@@ -52,12 +49,7 @@
       d_outputDeck_p(nullptr),
       d_policyDeck_p(nullptr),
       d_modelDeck_p(nullptr),
-<<<<<<< HEAD
-      d_solverDeck_p(nullptr),
-      d_absorbingCondDeck_p(nullptr) {
-=======
       d_solverDeck_p(nullptr) {
->>>>>>> bd668a96
   d_inputFilename = filename;
 
   // follow the order of reading
@@ -243,16 +235,13 @@
     d_meshDeck_p->d_computeMeshSize = true;
   else
     d_meshDeck_p->d_h = d_modelDeck_p->d_h;
-<<<<<<< HEAD
 
   // check if we should consider centroid based discretization
   if (config["Mesh"]["Is_Centroid_Based_Discretization"])
     d_meshDeck_p->d_isCentroidBasedDiscretization =
         config["Mesh"]["Is_Centroid_Based_Discretization"].as<bool>();
 
-=======
->>>>>>> bd668a96
-}  // setMeshDeck
+} // setMeshDeck
 
 void inp::Input::setMassMatrixDeck() {
   d_massMatrixDeck_p = new inp::MassMatrixDeck();
@@ -296,9 +285,6 @@
   size_t ncracks = 0;
   if (config["Fracture"]["Cracks"]["Sets"])
     ncracks = config["Fracture"]["Cracks"]["Sets"].as<size_t>();
-<<<<<<< HEAD
-  if (ncracks == 0) return;
-=======
 
   if (ncracks == 0)
     return;
@@ -309,7 +295,6 @@
       exit(1);
     }
   }
->>>>>>> bd668a96
 
   for (size_t s = 1; s <= ncracks; s++) {
     // prepare string Set_s to read file
@@ -374,14 +359,15 @@
 
     if (config["No_Fail_Region"]["Compute_And_Not_Store"])
       d_interiorFlagsDeck_p->d_computeAndNotStoreFlag =
-          config["No_Fail_Region"]["Compute_And_Not_Store"].as<bool>();
-<<<<<<< HEAD
+        config["No_Fail_Region"]["Compute_And_Not_Store"].as<bool>();
 
     size_t num_regions = 0;
-    if (e["Num_Regions"]) num_regions = e["Num_Regions"].as<size_t>();
+    if (e["Num_Regions"])
+      num_regions = e["Num_Regions"].as<size_t>();
 
     d_interiorFlagsDeck_p->d_noFailRegions.resize(num_regions);
-    for (size_t i = 1; i <= num_regions; i++) {
+    for (size_t i = 1; i<=num_regions; i++) {
+
       // prepare string Set_s to read file
       std::string read_set = "Region_";
       read_set.append(std::to_string(i));
@@ -398,13 +384,13 @@
       }
 
       // get parameters
-      for (auto f : ee["Parameters"]) data.second.push_back(f.as<double>());
+      for (auto f : ee["Parameters"])
+        data.second.push_back(f.as<double>());
 
       // add data
-      d_interiorFlagsDeck_p->d_noFailRegions[i - 1] = data;
-    }
-=======
->>>>>>> bd668a96
+      d_interiorFlagsDeck_p->d_noFailRegions[i-1] = data;
+    }
+          config["No_Fail_Region"]["Compute_And_Not_Store"].as<bool>();
   }
 }  // setInteriorFlagsDeck
 
@@ -482,11 +468,7 @@
             locs.push_back(j.as<double>());
 
           if (locs.size() != 4) {
-<<<<<<< HEAD
-            std::cerr << "Error: Check Rectangle data in " + tag + ".\n";
-=======
             std::cerr << "Error: Check Rectangle data in " << tag << ".\n";
->>>>>>> bd668a96
             exit(1);
           }
           bc.d_x1 = locs[0];
@@ -500,12 +482,7 @@
             locs.push_back(j.as<double>());
 
           if (locs.size() != 4) {
-<<<<<<< HEAD
             std::cerr << "Error: Check Rectangle data in " + tag + ".\n";
-=======
-            std::cerr << "Error: Check Angled_Rectangle data in " << tag
-                      << ".\n";
->>>>>>> bd668a96
             exit(1);
           }
           bc.d_x1 = locs[0];
@@ -526,12 +503,15 @@
                    "smaller than theta or it is very close to theta\n";
             exit(1);
           }
-<<<<<<< HEAD
-        } else if (e["Location"]["Point"] and e["Location"]["Radius"]) {
+        } else if (e["Location"]["Point"] and e["Location"]["Radius"])
+        {
+
+         
           bc.d_regionType = "circle";
 
           std::vector<double> locs;
-          for (auto j : e["Location"]["Point"]) locs.push_back(j.as<double>());
+          for (auto j : e["Location"]["Point"])
+            locs.push_back(j.as<double>());
 
           if (locs.size() != 2) {
             std::cerr << "Error: Check Point data in " + tag + ".\n";
@@ -552,11 +532,14 @@
 
           bc.d_r1 = radii[0];
 
-        } else if (e["Location"]["Point"] and e["Location"]["Radii"]) {
+        }
+        else if (e["Location"]["Point"] and e["Location"]["Radii"] )
+        {
           bc.d_regionType = "torus";
 
           std::vector<double> locs;
-          for (auto j : e["Location"]["Point"]) locs.push_back(j.as<double>());
+          for (auto j : e["Location"]["Point"])
+            locs.push_back(j.as<double>());
 
           if (locs.size() != 2) {
             std::cerr << "Error: Check Point data in " + tag + ".\n";
@@ -567,7 +550,8 @@
           bc.d_y1 = locs[1];
 
           std::vector<double> radii;
-          for (auto j : e["Location"]["Radii"]) radii.push_back(j.as<double>());
+          for (auto j : e["Location"]["Radii"])
+            radii.push_back(j.as<double>());
 
           if (radii.size() != 2) {
             std::cerr << "Error: Check Radii data in " + tag + ".\n";
@@ -577,10 +561,9 @@
           bc.d_r1 = radii[0];
           bc.d_r2 = radii[1];
         }
-
+         
         // read bc region
-=======
-        } else if (e["Location"]["Cuboid"]) {
+        else if (e["Location"]["Cuboid"]) {
           bc.d_regionType = "cuboid";
           std::vector<double> locs;
           for (auto j : e["Location"]["Cuboid"]) locs.push_back(j.as<double>());
@@ -596,7 +579,6 @@
           bc.d_z1 = locs[2];
           bc.d_z2 = locs[5];
         }  // read bc region
->>>>>>> bd668a96
 
         // read direction
         for (auto j : e["Direction"]) bc.d_direction.push_back(j.as<size_t>());
@@ -649,6 +631,7 @@
 
     d_materialDeck_p->d_materialType = "RNPBond";
   }
+
 
   if (e["Compute_From_Classical"])
     d_materialDeck_p->d_computeParamsFromElastic =
@@ -770,16 +753,18 @@
     if (e["Max_Iteration"])
       d_solverDeck_p->d_maxIters = e["Max_Iteration"].as<int>();
     if (e["Tolerance"]) d_solverDeck_p->d_tol = e["Tolerance"].as<double>();
-<<<<<<< HEAD
-  }
-}  // setSolverDeck
+    if (e["Perturbation"])
+      d_solverDeck_p->d_perturbation = e["Perturbation"].as<double>();
+  }
+} // setSolverDeck
 
 void inp::Input::setAbsorbingCondDeck() {
   d_absorbingCondDeck_p = new inp::AbsorbingCondDeck();
   YAML::Node config = YAML::LoadFile(d_inputFilename);
 
   auto ci = config["Absorbing_Condition"];
-  if (!ci) return;
+  if (!ci)
+    return;
 
   // set damping active to true
   d_absorbingCondDeck_p->d_dampingActive = true;
@@ -791,12 +776,11 @@
   // get damping coefficient type
   if (!ci["Damping_Coefficient"]) {
     std::cerr << "Error: Expecting data in block "
-                 "Absorbing_Condition->Damping_Coefficient"
-              << std::endl;
+                 "Absorbing_Condition->Damping_Coefficient" << std::endl;
     exit(1);
   } else {
-    d_absorbingCondDeck_p->d_dampingCoeffType =
-        ci["Damping_Coefficient"]["Type"].as<std::string>();
+
+    d_absorbingCondDeck_p->d_dampingCoeffType = ci["Damping_Coefficient"]["Type"].as<std::string>();
 
     for (auto f : ci["Damping_Coefficient"]["Parameters"])
       d_absorbingCondDeck_p->d_dampingCoeffParams.push_back(f.as<double>());
@@ -805,13 +789,13 @@
   // get damping regions
   if (!ci["Damping_Num_Regions"]) {
     std::cerr << "Error: Expecting number of damping regions data in "
-                 "Absorbing_Condition->Damping_Num_Regions"
-              << std::endl;
+                 "Absorbing_Condition->Damping_Num_Regions" << std::endl;
     exit(1);
   }
   int n = ci["Damping_Num_Regions"].as<int>();
 
-  for (int i = 1; i <= n; i++) {
+  for (int i = 1; i<=n; i++) {
+
     // create tag for i^th region
     // prepare string Set_s to read file
     std::string read_set = "Region_";
@@ -823,10 +807,10 @@
     // get relative location of region
     if (!e["Relative_Loc"]) {
       std::cerr << "Error: Must specify relative location of damping region "
-                   "with respect to whole simulation domain"
-                << std::endl;
+                   "with respect to whole simulation domain" << std::endl;
       exit(1);
     } else {
+
       dg.d_relativeLoc = e["Relative_Loc"].as<std::string>();
     }
 
@@ -835,6 +819,7 @@
       std::cerr << "Error: Must specify values in Check_Flags" << std::endl;
       exit(1);
     } else {
+
       size_t lco = 0;
       for (auto f : e["Check_Flags"]) {
         if (lco == 0)
@@ -858,6 +843,7 @@
       std::cerr << "Error: Must specify values in Layer_Thickness" << std::endl;
       exit(1);
     } else {
+
       size_t lco = 0;
       for (auto f : e["Layer_Thickness"]) {
         if (lco == 0)
@@ -883,12 +869,13 @@
       exit(1);
     }
 
-    for (auto f : e["Domain"]) locs.push_back(f.as<double>());
+    for (auto f : e["Domain"])
+      locs.push_back(f.as<double>());
 
     if (locs.size() != 4 and locs.size() != 6) {
       std::cerr << "Error: We expect data Absorbing_Condition->" << read_set
-                << " has four/six entries giving corner points of a rectangle"
-                << std::endl;
+      << " has four/six entries giving corner points of a rectangle" <<
+      std::endl;
       exit(1);
     }
 
@@ -907,10 +894,4 @@
     std::cerr << "Error: Check damping region data" << std::endl;
     exit(1);
   }
-}  // setAbsorbingCondDeck
-=======
-    if (e["Perturbation"])
-      d_solverDeck_p->d_perturbation = e["Perturbation"].as<double>();
-  }
-}  // setSolverDeck
->>>>>>> bd668a96
+} // setAbsorbingCondDeck