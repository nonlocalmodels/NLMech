--- conflicted
+++ resolved
@@ -31,27 +31,25 @@
         if (s * 8 < ns.size()) s++;
         d_fracture[i] = std::vector<uint8_t>(s, uint8_t(0));
 
-<<<<<<< HEAD
         for (auto &crack : d_fractureDeck_p->d_cracks)
           if (crack.d_activationTime < 0.) {
             this->computeFracturedBondFd(i, &crack, nodes, &ns);
             crack.d_crackAcrivated = true;
           }
-=======
-        for (auto crack : d_fractureDeck_p->d_cracks)
-          this->computeFracturedBondFd(i, &crack, nodes, &ns);
->>>>>>> bd668a96
-      });  // end of parallel for loop
+      }); // end of parallel for loop
 
   f.get();
 }
 
-bool geometry::Fracture::addCrack(
-    const double &time, const std::vector<util::Point3> *nodes,
+bool geometry::Fracture::addCrack(const double &time, const
+                               std::vector<util::Point3> *nodes,
     const std::vector<std::vector<size_t>> *neighbor_list) {
+
   for (auto &crack : d_fractureDeck_p->d_cracks) {
     if (!crack.d_crackAcrivated) {
+
       if (util::compare::definitelyLessThan(crack.d_activationTime, time)) {
+
         std::cout << "Fracture: Adding crack to system\n";
 
         auto f = hpx::parallel::for_loop(
@@ -61,7 +59,7 @@
               auto ns = (*neighbor_list)[i];
 
               this->computeFracturedBondFd(i, &crack, nodes, &ns);
-            });  // end of parallel for loop
+            }); // end of parallel for loop
 
         f.get();
 
@@ -175,21 +173,18 @@
         : (d_fracture[i][j / 8] &= ~(1UL << (j % 8)));
 }
 
-<<<<<<< HEAD
 bool geometry::Fracture::getBondState(const size_t &i, const size_t &j) const {
-  //  if (d_fracture.size() <= i) {
-  //    std::cerr << "Error: Size of fracture data is invalid\n";
-  //    exit(1);
-  //  }
-  //
-  //  if (d_fracture[i].size() <= j / 8) {
-  //    std::cerr << "Error: Size of fracture data at node " << i << " is
-  //    invalid\n"; exit(1);
-  //  }
 
-=======
-bool geometry::Fracture::getBondState(const size_t &i, const size_t &j) {
->>>>>>> bd668a96
+//  if (d_fracture.size() <= i) {
+//    std::cerr << "Error: Size of fracture data is invalid\n";
+//    exit(1);
+//  }
+//
+//  if (d_fracture[i].size() <= j / 8) {
+//    std::cerr << "Error: Size of fracture data at node " << i << " is invalid\n";
+//    exit(1);
+//  }
+
   auto bond = d_fracture[i][j / 8];
   return bond >> (j % 8) & 1UL;
 }
