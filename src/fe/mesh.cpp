////////////////////////////////////////////////////////////////////////////////
//  Copyright (c) 2019 Prashant K. Jha
//  Copyright (c) 2019 Patrick Diehl
//
//  Distributed under the Boost Software License, Version 1.0. (See accompanying
//  file LICENSE_1_0.txt or copy at http://www.boost.org/LICENSE_1_0.txt)
////////////////////////////////////////////////////////////////////////////////

#include "mesh.h"

#include <stdint.h>
#include <util/compare.h>

#include <cstdint>
#include <fstream>
#include <hpx/include/parallel_algorithm.hpp>
#include <iostream>

#include "inp/decks/meshDeck.h"
#include "inp/policy.h"
#include "lineElem.h"
#include "quadElem.h"
#include "rw/reader.h"
#include "triElem.h"
#include "tetElem.h"
#include "util/compare.h"
#include "util/feElementDefs.h"
<<<<<<< HEAD
#include <hpx/include/parallel_algorithm.hpp>
#include <iostream>
#include <cstdint>
#include <util/utilGeom.h>
#include "util/utilIO.h"

fe::Mesh::Mesh(size_t dim)
=======

fe::Mesh::Mesh()
>>>>>>> bd668a96
    : d_numNodes(0),
      d_numElems(0),
      d_eType(1),
      d_eNumVertex(0),
      d_numDofs(0),
      d_h(0.),
<<<<<<< HEAD
      d_dim(dim) {}
=======
      d_dim(0) {}
>>>>>>> bd668a96

fe::Mesh::Mesh(inp::MeshDeck *deck)
    : d_numNodes(0),
      d_numElems(0),
      d_eType(1),
      d_eNumVertex(0),
      d_numDofs(0),
      d_h(deck->d_h),
      d_dim(deck->d_dim),
      d_spatialDiscretization(deck->d_spatialDiscretization),
      d_filename(deck->d_filename) {
  // perform check on input data
  if (d_spatialDiscretization != "finite_difference" and
      d_spatialDiscretization != "weak_finite_element" and
      d_spatialDiscretization != "weak_finite_element" and
      d_spatialDiscretization != "nodal_finite_element" and
      d_spatialDiscretization != "truss_finite_element") {
    std::cerr << "Error: Spatial discretization type not known. Check input "
                 "data.\n";
    exit(1);
  }

<<<<<<< HEAD
  if (d_dim < 0 or d_dim > 3) {
    std::cerr << "Error: Check Dimension in input data.\n";
=======
  if (d_dim > 2) {
    std::cerr << "Error: Check Dimension in input data. Currently we only "
                 "support dimension 2.\n";
>>>>>>> bd668a96
    exit(1);
  }

  if (d_filename.empty()) {
    std::cerr << "Error: Filename for mesh data not specified.\n";
    exit(1);
  }

  // update policy for data population
  if (d_spatialDiscretization == "weak_finite_element")
    inp::Policy::getInstance()->addToTags(1, "Mesh_d_vol");

  // read mesh data from file
  createData(d_filename, false, deck->d_isCentroidBasedDiscretization);

  // check if we need to compute mesh size
  if (deck->d_computeMeshSize) computeMeshSize();
<<<<<<< HEAD

  // check nodal volume
  size_t counter = 0;
  for (const auto &v : d_vol) {
    if (v < 0.01 * std::pow(d_h, d_dim)) {
      std::cerr << "Error: Check nodal volume " << v << " is less than "
                << 0.01 * std::pow(d_h, d_dim) << ", Node = " << counter
                << " at position = " << d_nodes[counter].printStr() << "\n";

      exit(1);
    }

    counter++;
  }
=======
>>>>>>> bd668a96
}

//
// Utility functions
//
<<<<<<< HEAD
void fe::Mesh::createData(const std::string &filename, bool ref_config,
                          bool is_centroid_based) {
=======
void fe::Mesh::createData(const std::string &filename, bool ref_config) {
>>>>>>> bd668a96
  int file_type = -1;

  // find the extension of file and call correct reader
  if (filename.substr(filename.find_last_of(".") + 1) == "csv") file_type = 0;
  if (filename.substr(filename.find_last_of(".") + 1) == "msh") file_type = 1;
  if (filename.substr(filename.find_last_of(".") + 1) == "vtu") file_type = 2;

  if (d_spatialDiscretization != "finite_difference" and file_type == 0) {
    std::cerr << "Error: For discretization = " << d_spatialDiscretization
              << " .vtu or .msh mesh file is required.\n";
    exit(1);
  }

  //
  bool is_fd = false;
  if (d_spatialDiscretization == "finite_difference") is_fd = true;

  //
  // read node and elements
  //
  std::cout << "Mesh: Reading mesh.\n";
  if (file_type == 0)
    rw::reader::readCsvFile(filename, d_dim, &d_nodes, &d_vol);
  else if (file_type == 1)
    rw::reader::readMshFile(filename, d_dim, &d_nodes, d_eType, d_numElems,
                            &d_enc, &d_nec, &d_vol, false);
  else if (file_type == 2) {
    //
    // old reading of mesh
    //
    // rw::reader::readVtuFile(filename, d_dim, &d_nodes, d_eType, d_numElems,
    //                         &d_enc, &d_nec, &d_vol, false);

    //
    // new reading of mesh
    // We read the data from file one by one depending on what data we need
    //

    // read node
    rw::reader::readVtuFileNodes(filename, d_dim, &d_nodes, ref_config);

    // read volume if required
    bool found_volume_data = false;
    if (is_fd) {
      found_volume_data =
          rw::reader::readVtuFilePointData(filename, "Node_Volume", &d_vol);

      // try another tag for nodal volume
      if (!found_volume_data)
        found_volume_data =
            rw::reader::readVtuFilePointData(filename, "Volume", &d_vol);
    }

    // read element data (only if this is fe simulation or if we need
    // element-node connectivity data for nodal volume calculation)
    if (!is_fd || !found_volume_data)
      rw::reader::readVtuFileCells(filename, d_dim, d_eType, d_numElems, &d_enc,
                                   &d_nec);

    // check if file has fixity data
    rw::reader::readVtuFilePointData(filename, "Fixity", &d_fix);
  }

  // compute data from mesh data
  d_numNodes = d_nodes.size();
  d_eNumVertex = util::vtk_map_element_to_num_nodes[d_eType];
  d_numDofs = d_numNodes * d_dim;

  //
  // compute nodal volume if required
  //
<<<<<<< HEAD
  bool compute_vol = false;
  if (is_fd and d_vol.empty()) compute_vol = true;

  // see if we want to create nodes at the centroid of each element
  if (d_numElems > 0 and is_centroid_based and is_fd) {
    nodesAtCentroid();

    // above also computes the vol so we do need to compute again
    compute_vol = false;

    // element data is now useless
    d_enc.clear();
    d_numElems = 0;

    // update
    d_numNodes = d_nodes.size();
    d_eNumVertex = 1;
    d_numDofs = d_numNodes * d_dim;
  }
=======
  if (d_fix.size() != d_numNodes)
    d_fix = std::vector<uint8_t>(d_nodes.size(), uint8_t(0));
>>>>>>> bd668a96

  //
  // assign default values to fixity
  //
<<<<<<< HEAD
  d_fix = std::vector<uint8_t>(d_nodes.size(), uint8_t(0));
=======
  bool compute_vol = false;
  if (is_fd and d_vol.empty()) compute_vol = true;
>>>>>>> bd668a96

  // if this is weak finite element simulation then check from policy if
  // volume is to be computed
  if (d_spatialDiscretization == "weak_finite_element" and
      !inp::Policy::getInstance()->populateData("Mesh_d_vol"))
    compute_vol = false;

  if (compute_vol) {
    std::cout << "Mesh: Computing nodal volume.\n";
    computeVol();
  }

  //
  // compute bounding box
  //
  computeBBox();
}

void fe::Mesh::computeVol() {
  // initialize quadrature data
  fe::BaseElem *quads;
  if (d_eType == util::vtk_type_triangle)
    quads = new fe::TriElem(2);
  else if (d_eType == util::vtk_type_quad)
    quads = new fe::QuadElem(2);
  else if (d_eType == util::vtk_type_tetra)
    quads = new fe::TetElem(2);

  // check if we have valid element-node connectivity data for nodal volume
  // calculations
  if (d_nec.size() != d_numNodes || d_enc.empty()) {
    std::cerr << "Error: Can not compute nodal volume for given finite "
                 "element mesh as the element-node connectivity data is "
                 "invalid."
              << std::endl;
  }

  if (false) {
    print(0, 0);
    std::cout << "\n-------- Node data ----------\n";
    std::cout << util::io::printStr(d_nodes, 0) << "\n";
    std::cout << "\n-------- Element data ----------\n";
    std::cout << util::io::printStr(d_enc, 0) << "\n";
  }

  // check if we have volid element-node connectivity data for nodal volume
  // calculations
  if (d_nec.size() != d_numNodes || d_enc.empty()) {
    std::cerr << "Error: Can not compute nodal volume for given finite "
                 "element mesh as the element-node connectivity data is "
                 "invalid."
              << std::endl;
  }

  //
  // compute nodal volume
  //
  d_vol.resize(d_numNodes);
  auto f = hpx::parallel::for_loop(
      hpx::parallel::execution::par(hpx::parallel::execution::task), 0,
      this->d_numNodes, [this, quads](boost::uint64_t i) {
        double v = 0.0;

        for (auto e : this->d_nec[i]) {
          std::vector<size_t> e_ns = this->getElementConnectivity(e);

          // locate global node i in local list of element el
          int loc_i = -1;
          for (size_t l = 0; l < e_ns.size(); l++)
            if (e_ns[l] == i) loc_i = l;

          if (loc_i == -1) {
            std::cerr << "Error: Check node element connectivity.\n";
            exit(1);
          }

          // get quad data
          std::vector<util::Point3> e_nodes;
          for (auto k : e_ns) e_nodes.emplace_back(this->d_nodes[k]);
<<<<<<< HEAD

          // get volume of element
          double vol = quads->elemSize(e_nodes);
          double factor = 1.;
          if (vol < 0.) factor = -1.;
=======
>>>>>>> bd668a96

          std::vector<fe::QuadData> qds = quads->getQuadDatas(e_nodes);

          // compute V_e and add it to volume
<<<<<<< HEAD
          for (auto qd : qds) v += qd.d_shapes[loc_i] * factor * qd.d_w;
=======
          for (auto qd : qds) v += qd.d_shapes[loc_i] * qd.d_w;
>>>>>>> bd668a96
        }  // loop over elements

        // update
        this->d_vol[i] = v;
      });  // end of parallel for loop

  f.get();
}

void fe::Mesh::computeBBox() {
  std::vector<double> p1(3, 0.);
  std::vector<double> p2(3, 0.);
<<<<<<< HEAD
  for (const auto &x : d_nodes) {
=======
  for (auto x : d_nodes) {
>>>>>>> bd668a96
    if (util::compare::definitelyLessThan(x.d_x, p1[0])) p1[0] = x.d_x;
    if (util::compare::definitelyLessThan(x.d_y, p1[1])) p1[1] = x.d_y;
    if (util::compare::definitelyLessThan(x.d_z, p1[2])) p1[2] = x.d_z;
    if (util::compare::definitelyLessThan(p2[0], x.d_x)) p2[0] = x.d_x;
    if (util::compare::definitelyLessThan(p2[1], x.d_y)) p2[1] = x.d_y;
    if (util::compare::definitelyLessThan(p2[2], x.d_z)) p2[2] = x.d_z;
  }

  d_bbox = std::make_pair(p1, p2);
}

void fe::Mesh::computeMeshSize() {
  double guess = 0.;
  if (d_nodes.size() < 2) {
    d_h = 0.;
    return;
  }

  guess = (d_nodes[0] - d_nodes[1]).length();
  for (size_t i = 0; i < d_nodes.size(); i++)
    for (size_t j = 0; j < d_nodes.size(); j++)
      if (i != j) {
        double val = d_nodes[i].dist(d_nodes[j]);
<<<<<<< HEAD

        if (util::compare::definitelyLessThan(val, 1.0E-12)) {
          std::cout << "Check nodes are too close = "
                    << util::io::printStr<util::Point3>(
                           {d_nodes[i], d_nodes[j]})
                    << "\n";
          std::cout << "Distance = " << val << ", guess = " << guess << "\n";
        }
        if (util::compare::definitelyLessThan(val, guess)) guess = val;
=======
        if (val < guess) guess = val;
>>>>>>> bd668a96
      }

  d_h = guess;
}

//
<<<<<<< HEAD
=======
// Accessor functions
//
size_t fe::Mesh::getDimension() { return d_dim; }
size_t fe::Mesh::getDimension() const { return d_dim; }

size_t fe::Mesh::getNumNodes() { return d_numNodes; }
size_t fe::Mesh::getNumNodes() const { return d_numNodes; }

size_t fe::Mesh::getNumElements() { return d_enc.size() / d_eNumVertex; }
size_t fe::Mesh::getNumElements() const { return d_enc.size() / d_eNumVertex; }

size_t fe::Mesh::getNumDofs() { return d_numDofs; }
size_t fe::Mesh::getNumDofs() const { return d_numDofs; }

size_t fe::Mesh::getElementType() { return d_eType; }
size_t fe::Mesh::getElementType() const { return d_eType; }

double fe::Mesh::getMeshSize() { return d_h; }
double fe::Mesh::getMeshSize() const { return d_h; }

util::Point3 fe::Mesh::getNode(const size_t &i) { return d_nodes[i]; }
util::Point3 fe::Mesh::getNode(const size_t &i) const { return d_nodes[i]; }

double fe::Mesh::getNodalVolume(const size_t &i) { return d_vol[i]; }
double fe::Mesh::getNodalVolume(const size_t &i) const { return d_vol[i]; }

const std::vector<util::Point3> *fe::Mesh::getNodesP() { return &d_nodes; }
const std::vector<util::Point3> *fe::Mesh::getNodesP() const {
  return &d_nodes;
}

const std::vector<uint8_t> *fe::Mesh::getFixityP() { return &d_fix; }
const std::vector<uint8_t> *fe::Mesh::getFixityP() const { return &d_fix; }

const std::vector<double> *fe::Mesh::getNodalVolumeP() { return &d_vol; }
const std::vector<double> *fe::Mesh::getNodalVolumeP() const { return &d_vol; }

const std::vector<size_t> fe::Mesh::getElementConnectivity(const size_t &i) {
  return std::vector<size_t>(d_enc.begin() + d_eNumVertex * i,
                             d_enc.begin() + d_eNumVertex * i + d_eNumVertex);
}
const std::vector<size_t> fe::Mesh::getElementConnectivity(
    const size_t &i) const {
  return std::vector<size_t>(d_enc.begin() + d_eNumVertex * i,
                             d_enc.begin() + d_eNumVertex * i + d_eNumVertex);
}

const std::vector<util::Point3> fe::Mesh::getElementConnectivityNodes(
    const size_t &i) {
  std::vector<util::Point3> nds;
  for (size_t k = 0; k < d_eNumVertex; k++)
    nds.emplace_back(d_nodes[d_enc[d_eNumVertex * i + k]]);
  return nds;
}

const std::vector<util::Point3> fe::Mesh::getElementConnectivityNodes(
    const size_t &i) const {
  std::vector<util::Point3> nds;
  for (size_t k = 0; k < d_eNumVertex; k++)
    nds.emplace_back(d_nodes[d_enc[d_eNumVertex * i + k]]);
  return nds;
}

const std::vector<size_t> *fe::Mesh::getElementConnectivitiesP() {
  return &d_enc;
}
const std::vector<size_t> *fe::Mesh::getElementConnectivitiesP() const {
  return &d_enc;
}

const std::vector<size_t> fe::Mesh::getNodeElementConnectivity(
    const size_t &i) {
  return d_nec[i];
}
const std::vector<size_t> fe::Mesh::getNodeElementConnectivity(
    const size_t &i) const {
  return d_nec[i];
}

std::pair<std::vector<double>, std::vector<double>> fe::Mesh::getBoundingBox() {
  return d_bbox;
}
std::pair<std::vector<double>, std::vector<double>> fe::Mesh::getBoundingBox()
    const {
  return d_bbox;
}

bool fe::Mesh::isNodeFree(const size_t &i, const unsigned int &dof) {
  // below checks if d_fix has 1st bit (if dof=0), 2nd bit (if dof=1), 3rd
  // bit (if dof=2) is set to 1 or 0. If set to 1, then it means it is fixed,
  // and therefore it returns false
  return !(d_fix[i] >> dof & 1UL);
}
bool fe::Mesh::isNodeFree(const size_t &i, const unsigned int &dof) const {
  // below checks if d_fix has 1st bit (if dof=0), 2nd bit (if dof=1), 3rd
  // bit (if dof=2) is set to 1 or 0. If set to 1, then it means it is fixed,
  // and therefore it returns false
  return !(d_fix[i] >> dof & 1UL);
}

//
>>>>>>> bd668a96
// Setter functions
//

void fe::Mesh::setMeshData(const size_t &dim, std::vector<util::Point3> &nodes,
                           std::vector<double> &volumes) {
  d_spatialDiscretization = "finite_difference";

  // set dimension
  d_dim = dim;

  // set node coordinates
  d_nodes = nodes;
  d_numNodes = d_nodes.size();
  d_numDofs = d_numNodes * d_dim;

  // set nodal volume
  d_vol = volumes;

  // initialize fixity
  d_fix = std::vector<uint8_t>(d_nodes.size(), uint8_t(0));

  // compute bounding box and mesh size
  computeBBox();
  computeMeshSize();
}

void fe::Mesh::setNodes(std::vector<util::Point3> &nodes) {
  // set node data
  d_nodes = nodes;
  d_numNodes = nodes.size();
}

void fe::Mesh::setNodalVolumes(std::vector<double> &volumes) {
  // set data
  d_vol = volumes;
}

void fe::Mesh::setFixity(std::vector<uint8_t> &fixity) {
  // set data
  d_fix = fixity;
}

void fe::Mesh::setFixity(const size_t &i, const unsigned int &dof,
                         const bool &flag) {
  // to set i^th bit as true of integer a,
  // a |= 1UL << (i % 8)

  // to set i^th bit as false of integer a,
  // a &= ~(1UL << (i % 8))

  flag ? (d_fix[i] |= 1UL << dof) : (d_fix[i] &= ~(1UL << dof));
}

void fe::Mesh::setMeshSize(const double &h) { d_h = h; }

void fe::Mesh::clearElementData() {
  if (!d_enc.empty()) d_enc.shrink_to_fit();
  d_numElems = 0;
  if (!d_nec.empty()) d_nec.shrink_to_fit();
}

<<<<<<< HEAD
std::string fe::Mesh::printStr(int nt, int lvl) const {
  auto tabS = util::io::getTabS(nt);
  std::ostringstream oss;
  oss << tabS << "------- Mesh --------" << std::endl << std::endl;
  oss << tabS << "Dimension = " << d_dim << std::endl;
  oss << tabS << "Spatial discretization type = " << d_spatialDiscretization
      << std::endl;
  oss << tabS << "Mesh size = " << d_h << std::endl;
  oss << tabS << "Num nodes = " << d_numNodes << std::endl;
  oss << tabS << "Num elements = " << d_numElems << std::endl;
  oss << tabS << "Element type = " << d_eType << std::endl;
  oss << tabS << "Num nodes per element = " << d_eNumVertex << std::endl;
  oss << tabS << "Num nodal vol = " << d_vol.size() << std::endl;
  oss << tabS << "Bounding box: " << std::endl;
  oss << util::io::printBoxStr(d_bbox, nt + 1);
  oss << tabS << std::endl;

  return oss.str();
}

void fe::Mesh::nodesAtCentroid() {
  // store node data temporarily
  auto fe_nodes = std::vector<util::Point3>(d_numElems, util::Point3());

  // resize vol data
  d_vol = std::vector<double>(d_numElems, 0.);

  // loop over all elements
  for (size_t i = 0; i < d_numElems; i++) {
    // get nodes of this element
    auto el_nodes = getElementConnectivityNodes(i);

    // compute centroid of the element and volume of the element
    auto center_and_vol = util::geometry::getCenterAndVol(el_nodes, d_eType);

    // add to node data
    fe_nodes[i] = center_and_vol.first;
    d_vol[i] = center_and_vol.second;
  }

  // delete old data and replace with new node data
  d_nodes = fe_nodes;
=======
void fe::Mesh::readFromFile(inp::MeshDeck *deck, const std::string &filename) {
  d_h = deck->d_h;
  d_dim = deck->d_dim;
  d_spatialDiscretization = deck->d_spatialDiscretization;
  d_filename = filename;

  // read file
  createData(filename);

  // check if we need to compute mesh size
  if (deck->d_computeMeshSize) computeMeshSize();
>>>>>>> bd668a96
}<|MERGE_RESOLUTION|>--- conflicted
+++ resolved
@@ -25,7 +25,6 @@
 #include "tetElem.h"
 #include "util/compare.h"
 #include "util/feElementDefs.h"
-<<<<<<< HEAD
 #include <hpx/include/parallel_algorithm.hpp>
 #include <iostream>
 #include <cstdint>
@@ -33,21 +32,8 @@
 #include "util/utilIO.h"
 
 fe::Mesh::Mesh(size_t dim)
-=======
-
-fe::Mesh::Mesh()
->>>>>>> bd668a96
-    : d_numNodes(0),
-      d_numElems(0),
-      d_eType(1),
-      d_eNumVertex(0),
-      d_numDofs(0),
-      d_h(0.),
-<<<<<<< HEAD
-      d_dim(dim) {}
-=======
-      d_dim(0) {}
->>>>>>> bd668a96
+    : d_numNodes(0), d_numElems(0), d_eType(1), d_eNumVertex(0), d_numDofs(0),
+      d_h(0.), d_dim(dim) {}
 
 fe::Mesh::Mesh(inp::MeshDeck *deck)
     : d_numNodes(0),
@@ -70,14 +56,8 @@
     exit(1);
   }
 
-<<<<<<< HEAD
   if (d_dim < 0 or d_dim > 3) {
     std::cerr << "Error: Check Dimension in input data.\n";
-=======
-  if (d_dim > 2) {
-    std::cerr << "Error: Check Dimension in input data. Currently we only "
-                 "support dimension 2.\n";
->>>>>>> bd668a96
     exit(1);
   }
 
@@ -94,15 +74,18 @@
   createData(d_filename, false, deck->d_isCentroidBasedDiscretization);
 
   // check if we need to compute mesh size
-  if (deck->d_computeMeshSize) computeMeshSize();
-<<<<<<< HEAD
+  if (deck->d_computeMeshSize)
+    computeMeshSize();
 
   // check nodal volume
   size_t counter = 0;
   for (const auto &v : d_vol) {
+
     if (v < 0.01 * std::pow(d_h, d_dim)) {
-      std::cerr << "Error: Check nodal volume " << v << " is less than "
-                << 0.01 * std::pow(d_h, d_dim) << ", Node = " << counter
+
+      std::cerr << "Error: Check nodal volume " << v
+                << " is less than " <<  0.01 * std::pow(d_h, d_dim)
+                << ", Node = " << counter
                 << " at position = " << d_nodes[counter].printStr() << "\n";
 
       exit(1);
@@ -110,25 +93,23 @@
 
     counter++;
   }
-=======
->>>>>>> bd668a96
 }
 
 //
 // Utility functions
 //
-<<<<<<< HEAD
-void fe::Mesh::createData(const std::string &filename, bool ref_config,
-                          bool is_centroid_based) {
-=======
-void fe::Mesh::createData(const std::string &filename, bool ref_config) {
->>>>>>> bd668a96
+void fe::Mesh::createData(const std::string &filename, bool ref_config, bool
+is_centroid_based) {
+
   int file_type = -1;
 
   // find the extension of file and call correct reader
-  if (filename.substr(filename.find_last_of(".") + 1) == "csv") file_type = 0;
-  if (filename.substr(filename.find_last_of(".") + 1) == "msh") file_type = 1;
-  if (filename.substr(filename.find_last_of(".") + 1) == "vtu") file_type = 2;
+  if (filename.substr(filename.find_last_of(".") + 1) == "csv")
+    file_type = 0;
+  if (filename.substr(filename.find_last_of(".") + 1) == "msh")
+    file_type = 1;
+  if (filename.substr(filename.find_last_of(".") + 1) == "vtu")
+    file_type = 2;
 
   if (d_spatialDiscretization != "finite_difference" and file_type == 0) {
     std::cerr << "Error: For discretization = " << d_spatialDiscretization
@@ -194,12 +175,12 @@
   //
   // compute nodal volume if required
   //
-<<<<<<< HEAD
   bool compute_vol = false;
   if (is_fd and d_vol.empty()) compute_vol = true;
 
   // see if we want to create nodes at the centroid of each element
   if (d_numElems > 0 and is_centroid_based and is_fd) {
+
     nodesAtCentroid();
 
     // above also computes the vol so we do need to compute again
@@ -214,20 +195,11 @@
     d_eNumVertex = 1;
     d_numDofs = d_numNodes * d_dim;
   }
-=======
-  if (d_fix.size() != d_numNodes)
-    d_fix = std::vector<uint8_t>(d_nodes.size(), uint8_t(0));
->>>>>>> bd668a96
 
   //
   // assign default values to fixity
   //
-<<<<<<< HEAD
   d_fix = std::vector<uint8_t>(d_nodes.size(), uint8_t(0));
-=======
-  bool compute_vol = false;
-  if (is_fd and d_vol.empty()) compute_vol = true;
->>>>>>> bd668a96
 
   // if this is weak finite element simulation then check from policy if
   // volume is to be computed
@@ -307,24 +279,19 @@
           // get quad data
           std::vector<util::Point3> e_nodes;
           for (auto k : e_ns) e_nodes.emplace_back(this->d_nodes[k]);
-<<<<<<< HEAD
 
           // get volume of element
           double vol = quads->elemSize(e_nodes);
           double factor = 1.;
-          if (vol < 0.) factor = -1.;
-=======
->>>>>>> bd668a96
+          if (vol < 0.)
+            factor = -1.;
 
           std::vector<fe::QuadData> qds = quads->getQuadDatas(e_nodes);
 
           // compute V_e and add it to volume
-<<<<<<< HEAD
-          for (auto qd : qds) v += qd.d_shapes[loc_i] * factor * qd.d_w;
-=======
-          for (auto qd : qds) v += qd.d_shapes[loc_i] * qd.d_w;
->>>>>>> bd668a96
-        }  // loop over elements
+          for (auto qd : qds)
+            v += qd.d_shapes[loc_i] * factor * qd.d_w;
+        } // loop over elements
 
         // update
         this->d_vol[i] = v;
@@ -334,25 +301,28 @@
 }
 
 void fe::Mesh::computeBBox() {
-  std::vector<double> p1(3, 0.);
-  std::vector<double> p2(3, 0.);
-<<<<<<< HEAD
-  for (const auto &x : d_nodes) {
-=======
-  for (auto x : d_nodes) {
->>>>>>> bd668a96
-    if (util::compare::definitelyLessThan(x.d_x, p1[0])) p1[0] = x.d_x;
-    if (util::compare::definitelyLessThan(x.d_y, p1[1])) p1[1] = x.d_y;
-    if (util::compare::definitelyLessThan(x.d_z, p1[2])) p1[2] = x.d_z;
-    if (util::compare::definitelyLessThan(p2[0], x.d_x)) p2[0] = x.d_x;
-    if (util::compare::definitelyLessThan(p2[1], x.d_y)) p2[1] = x.d_y;
-    if (util::compare::definitelyLessThan(p2[2], x.d_z)) p2[2] = x.d_z;
+  std::vector<double> p1(3,0.);
+  std::vector<double> p2(3,0.);
+  for (const auto& x : d_nodes) {
+    if (util::compare::definitelyLessThan(x.d_x, p1[0]))
+      p1[0] = x.d_x;
+    if (util::compare::definitelyLessThan(x.d_y, p1[1]))
+      p1[1] = x.d_y;
+    if (util::compare::definitelyLessThan(x.d_z, p1[2]))
+      p1[2] = x.d_z;
+    if (util::compare::definitelyLessThan(p2[0], x.d_x))
+      p2[0] = x.d_x;
+    if (util::compare::definitelyLessThan(p2[1], x.d_y))
+      p2[1] = x.d_y;
+    if (util::compare::definitelyLessThan(p2[2], x.d_z))
+      p2[2] = x.d_z;
   }
 
   d_bbox = std::make_pair(p1, p2);
 }
 
 void fe::Mesh::computeMeshSize() {
+
   double guess = 0.;
   if (d_nodes.size() < 2) {
     d_h = 0.;
@@ -364,129 +334,23 @@
     for (size_t j = 0; j < d_nodes.size(); j++)
       if (i != j) {
         double val = d_nodes[i].dist(d_nodes[j]);
-<<<<<<< HEAD
 
         if (util::compare::definitelyLessThan(val, 1.0E-12)) {
+
           std::cout << "Check nodes are too close = "
-                    << util::io::printStr<util::Point3>(
-                           {d_nodes[i], d_nodes[j]})
+                    << util::io::printStr<util::Point3>({d_nodes[i],
+                                                         d_nodes[j]})
                     << "\n";
           std::cout << "Distance = " << val << ", guess = " << guess << "\n";
         }
-        if (util::compare::definitelyLessThan(val, guess)) guess = val;
-=======
-        if (val < guess) guess = val;
->>>>>>> bd668a96
+        if (util::compare::definitelyLessThan(val, guess))
+          guess = val;
       }
 
   d_h = guess;
 }
 
 //
-<<<<<<< HEAD
-=======
-// Accessor functions
-//
-size_t fe::Mesh::getDimension() { return d_dim; }
-size_t fe::Mesh::getDimension() const { return d_dim; }
-
-size_t fe::Mesh::getNumNodes() { return d_numNodes; }
-size_t fe::Mesh::getNumNodes() const { return d_numNodes; }
-
-size_t fe::Mesh::getNumElements() { return d_enc.size() / d_eNumVertex; }
-size_t fe::Mesh::getNumElements() const { return d_enc.size() / d_eNumVertex; }
-
-size_t fe::Mesh::getNumDofs() { return d_numDofs; }
-size_t fe::Mesh::getNumDofs() const { return d_numDofs; }
-
-size_t fe::Mesh::getElementType() { return d_eType; }
-size_t fe::Mesh::getElementType() const { return d_eType; }
-
-double fe::Mesh::getMeshSize() { return d_h; }
-double fe::Mesh::getMeshSize() const { return d_h; }
-
-util::Point3 fe::Mesh::getNode(const size_t &i) { return d_nodes[i]; }
-util::Point3 fe::Mesh::getNode(const size_t &i) const { return d_nodes[i]; }
-
-double fe::Mesh::getNodalVolume(const size_t &i) { return d_vol[i]; }
-double fe::Mesh::getNodalVolume(const size_t &i) const { return d_vol[i]; }
-
-const std::vector<util::Point3> *fe::Mesh::getNodesP() { return &d_nodes; }
-const std::vector<util::Point3> *fe::Mesh::getNodesP() const {
-  return &d_nodes;
-}
-
-const std::vector<uint8_t> *fe::Mesh::getFixityP() { return &d_fix; }
-const std::vector<uint8_t> *fe::Mesh::getFixityP() const { return &d_fix; }
-
-const std::vector<double> *fe::Mesh::getNodalVolumeP() { return &d_vol; }
-const std::vector<double> *fe::Mesh::getNodalVolumeP() const { return &d_vol; }
-
-const std::vector<size_t> fe::Mesh::getElementConnectivity(const size_t &i) {
-  return std::vector<size_t>(d_enc.begin() + d_eNumVertex * i,
-                             d_enc.begin() + d_eNumVertex * i + d_eNumVertex);
-}
-const std::vector<size_t> fe::Mesh::getElementConnectivity(
-    const size_t &i) const {
-  return std::vector<size_t>(d_enc.begin() + d_eNumVertex * i,
-                             d_enc.begin() + d_eNumVertex * i + d_eNumVertex);
-}
-
-const std::vector<util::Point3> fe::Mesh::getElementConnectivityNodes(
-    const size_t &i) {
-  std::vector<util::Point3> nds;
-  for (size_t k = 0; k < d_eNumVertex; k++)
-    nds.emplace_back(d_nodes[d_enc[d_eNumVertex * i + k]]);
-  return nds;
-}
-
-const std::vector<util::Point3> fe::Mesh::getElementConnectivityNodes(
-    const size_t &i) const {
-  std::vector<util::Point3> nds;
-  for (size_t k = 0; k < d_eNumVertex; k++)
-    nds.emplace_back(d_nodes[d_enc[d_eNumVertex * i + k]]);
-  return nds;
-}
-
-const std::vector<size_t> *fe::Mesh::getElementConnectivitiesP() {
-  return &d_enc;
-}
-const std::vector<size_t> *fe::Mesh::getElementConnectivitiesP() const {
-  return &d_enc;
-}
-
-const std::vector<size_t> fe::Mesh::getNodeElementConnectivity(
-    const size_t &i) {
-  return d_nec[i];
-}
-const std::vector<size_t> fe::Mesh::getNodeElementConnectivity(
-    const size_t &i) const {
-  return d_nec[i];
-}
-
-std::pair<std::vector<double>, std::vector<double>> fe::Mesh::getBoundingBox() {
-  return d_bbox;
-}
-std::pair<std::vector<double>, std::vector<double>> fe::Mesh::getBoundingBox()
-    const {
-  return d_bbox;
-}
-
-bool fe::Mesh::isNodeFree(const size_t &i, const unsigned int &dof) {
-  // below checks if d_fix has 1st bit (if dof=0), 2nd bit (if dof=1), 3rd
-  // bit (if dof=2) is set to 1 or 0. If set to 1, then it means it is fixed,
-  // and therefore it returns false
-  return !(d_fix[i] >> dof & 1UL);
-}
-bool fe::Mesh::isNodeFree(const size_t &i, const unsigned int &dof) const {
-  // below checks if d_fix has 1st bit (if dof=0), 2nd bit (if dof=1), 3rd
-  // bit (if dof=2) is set to 1 or 0. If set to 1, then it means it is fixed,
-  // and therefore it returns false
-  return !(d_fix[i] >> dof & 1UL);
-}
-
-//
->>>>>>> bd668a96
 // Setter functions
 //
 
@@ -548,14 +412,26 @@
   if (!d_nec.empty()) d_nec.shrink_to_fit();
 }
 
-<<<<<<< HEAD
+void fe::Mesh::readFromFile(inp::MeshDeck *deck, const std::string &filename) {
+  d_h = deck->d_h;
+  d_dim = deck->d_dim;
+  d_spatialDiscretization = deck->d_spatialDiscretization;
+  d_filename = filename;
+
+  // read file
+  createData(filename);
+
+  // check if we need to compute mesh size
+  if (deck->d_computeMeshSize) computeMeshSize();
+}
+
 std::string fe::Mesh::printStr(int nt, int lvl) const {
+
   auto tabS = util::io::getTabS(nt);
   std::ostringstream oss;
   oss << tabS << "------- Mesh --------" << std::endl << std::endl;
   oss << tabS << "Dimension = " << d_dim << std::endl;
-  oss << tabS << "Spatial discretization type = " << d_spatialDiscretization
-      << std::endl;
+  oss << tabS << "Spatial discretization type = " << d_spatialDiscretization << std::endl;
   oss << tabS << "Mesh size = " << d_h << std::endl;
   oss << tabS << "Num nodes = " << d_numNodes << std::endl;
   oss << tabS << "Num elements = " << d_numElems << std::endl;
@@ -570,6 +446,7 @@
 }
 
 void fe::Mesh::nodesAtCentroid() {
+
   // store node data temporarily
   auto fe_nodes = std::vector<util::Point3>(d_numElems, util::Point3());
 
@@ -577,7 +454,8 @@
   d_vol = std::vector<double>(d_numElems, 0.);
 
   // loop over all elements
-  for (size_t i = 0; i < d_numElems; i++) {
+  for (size_t i=0; i<d_numElems; i++) {
+
     // get nodes of this element
     auto el_nodes = getElementConnectivityNodes(i);
 
@@ -591,17 +469,4 @@
 
   // delete old data and replace with new node data
   d_nodes = fe_nodes;
-=======
-void fe::Mesh::readFromFile(inp::MeshDeck *deck, const std::string &filename) {
-  d_h = deck->d_h;
-  d_dim = deck->d_dim;
-  d_spatialDiscretization = deck->d_spatialDiscretization;
-  d_filename = filename;
-
-  // read file
-  createData(filename);
-
-  // check if we need to compute mesh size
-  if (deck->d_computeMeshSize) computeMeshSize();
->>>>>>> bd668a96
 }