////////////////////////////////////////////////////////////////////////////////
//  Copyright (c) 2019 Prashant K. Jha
//  Copyright (c) 2019 Patrick Diehl
//
//  Distributed under the Boost Software License, Version 1.0. (See accompanying
//  file LICENSE_1_0.txt or copy at http://www.boost.org/LICENSE_1_0.txt)
////////////////////////////////////////////////////////////////////////////////

#include "mesh.h"
#include "inp/decks/meshDeck.h"
#include "inp/policy.h"
#include "lineElem.h"
#include "quadElem.h"
#include "rw/reader.h"
#include "triElem.h"
#include "util/feElementDefs.h"
#include <cstdint>
#include <fstream>
#include <hpx/include/parallel_algorithm.hpp>
#include <iostream>
#include <stdint.h>
#include <util/compare.h>

fe::Mesh::Mesh()
    : d_numNodes(0), d_numElems(0), d_eType(1), d_eNumVertex(0), d_numDofs(0),
      d_h(0.), d_dim(0) {}

fe::Mesh::Mesh()
    : d_numNodes(0),
      d_numElems(0),
      d_eType(1),
      d_eNumVertex(0),
      d_numDofs(0),
      d_h(0.),
      d_dim(0) {}

fe::Mesh::Mesh(inp::MeshDeck *deck)
    : d_numNodes(0), d_numElems(0), d_eType(1), d_eNumVertex(0), d_numDofs(0),
      d_h(deck->d_h), d_dim(deck->d_dim),
      d_spatialDiscretization(deck->d_spatialDiscretization),
      d_filename(deck->d_filename) {

  // perform check on input data
  if (d_spatialDiscretization != "finite_difference" and
      d_spatialDiscretization != "weak_finite_element" and
      d_spatialDiscretization != "weak_finite_element" and
      d_spatialDiscretization != "nodal_finite_element" and
      d_spatialDiscretization != "truss_finite_element") {
    std::cerr << "Error: Spatial discretization type not known. Check input "
                 "data.\n";
    exit(1);
  }

<<<<<<< HEAD
  if (d_dim >= 2) {
=======
  if (d_dim != 2) {
>>>>>>> 64e493a6
    std::cerr << "Error: Check Dimension in input data. Currently we only "
                 "support dimension 2.\n";
    exit(1);
  }

  if (d_filename.empty()) {
    std::cerr << "Error: Filename for mesh data not specified.\n";
    exit(1);
  }

  // update policy for data population
  if (d_spatialDiscretization == "weak_finite_element")
    inp::Policy::getInstance()->addToTags(1, "Mesh_d_vol");

  // read mesh data from file
  createData(d_filename);

  // check if we need to compute mesh size
  if (deck->d_computeMeshSize)
    computeMeshSize();
}

//
// Utility functions
//
<<<<<<< HEAD
void fe::Mesh::createData(const std::string &filename, bool ref_config) {
  int file_type = -1;

  // find the extension of file and call correct reader
  if (filename.substr(filename.find_last_of(".") + 1) == "csv") file_type = 0;
  if (filename.substr(filename.find_last_of(".") + 1) == "msh") file_type = 1;
  if (filename.substr(filename.find_last_of(".") + 1) == "vtu") file_type = 2;
=======
void fe::Mesh::createData(const std::string &filename, bool
    ref_config) {

  int file_type = -1;

  // find the extension of file and call correct reader
  if (filename.substr(filename.find_last_of(".") + 1) == "csv")
    file_type = 0;
  if (filename.substr(filename.find_last_of(".") + 1) == "msh")
    file_type = 1;
  if (filename.substr(filename.find_last_of(".") + 1) == "vtu")
    file_type = 2;
>>>>>>> 64e493a6

  if (d_spatialDiscretization != "finite_difference" and file_type == 0) {

    std::cerr << "Error: For discretization = " << d_spatialDiscretization
              << " .vtu or .msh mesh file is required.\n";
    exit(1);
  }

  //
  bool is_fd = false;
  if (d_spatialDiscretization == "finite_difference")
    is_fd = true;

  //
  // read node and elements
  //
  std::cout << "Mesh: Reading mesh.\n";
  if (file_type == 0)
    rw::reader::readCsvFile(filename, d_dim, &d_nodes, &d_vol);
  else if (file_type == 1)
    rw::reader::readMshFile(filename, d_dim, &d_nodes, d_eType, d_numElems,
                            &d_enc, &d_nec, &d_vol, false);
  else if (file_type == 2) {
<<<<<<< HEAD
=======

>>>>>>> 64e493a6
    //
    // old reading of mesh
    //
    // rw::reader::readVtuFile(filename, d_dim, &d_nodes, d_eType, d_numElems,
    //                         &d_enc, &d_nec, &d_vol, false);

    //
    // new reading of mesh
    // We read the data from file one by one depending on what data we need
    //

    // read node
    rw::reader::readVtuFileNodes(filename, d_dim, &d_nodes, ref_config);

    // read volume if required
    bool found_volume_data = false;
    if (is_fd) {
<<<<<<< HEAD
      found_volume_data =
          rw::reader::readVtuFilePointData(filename, "Node_Volume", &d_vol);

      // try another tag for nodal volume
      if (!found_volume_data)
        found_volume_data =
            rw::reader::readVtuFilePointData(filename, "Volume", &d_vol);
=======
      found_volume_data = rw::reader::readVtuFilePointData(filename, "Node_Volume",
      &d_vol);

      // try another tag for nodal volume
      if (!found_volume_data)
        found_volume_data = rw::reader::readVtuFilePointData(filename, "Volume",
                                                             &d_vol);
>>>>>>> 64e493a6
    }

    // read element data (only if this is fe simulation or if we need
    // element-node connectivity data for nodal volume calculation)
    if (!is_fd || !found_volume_data)
      rw::reader::readVtuFileCells(filename, d_dim, d_eType, d_numElems, &d_enc,
<<<<<<< HEAD
                                   &d_nec);
=======
                                &d_nec);
>>>>>>> 64e493a6

    // check if file has fixity data
    rw::reader::readVtuFilePointData(filename, "Fixity", &d_fix);
  }

  // compute data from mesh data
  d_numNodes = d_nodes.size();
  d_eNumVertex = util::vtk_map_element_to_num_nodes[d_eType];
  d_numDofs = d_numNodes * d_dim;

  //
  // assign default values to fixity
  //
  if (d_fix.size() != d_numNodes)
    d_fix = std::vector<uint8_t>(d_nodes.size(), uint8_t(0));

  //
  // compute nodal volume if required
  //
  bool compute_vol = false;
  if (is_fd and d_vol.empty())
    compute_vol = true;

  // if this is weak finite element simulation then check from policy if
  // volume is to be computed
  if (d_spatialDiscretization == "weak_finite_element" and
      !inp::Policy::getInstance()->populateData("Mesh_d_vol"))
    compute_vol = false;

  if (compute_vol) {
    std::cout << "Mesh: Computing nodal volume.\n";
    computeVol();
  }

  //
  // compute bounding box
  //
  computeBBox();
}

void fe::Mesh::computeVol() {

  // initialize quadrature data
  fe::BaseElem *quads;
  if (d_eType == util::vtk_type_triangle)
    quads = new fe::TriElem(2);
  else if (d_eType == util::vtk_type_quad)
    quads = new fe::QuadElem(2);

  // check if we have volid element-node connectivity data for nodal volume
  // calculations
  if (d_nec.size() != d_numNodes || d_enc.empty()) {
    std::cerr << "Error: Can not compute nodal volume for given finite "
                 "element mesh as the element-node connectivity data is "
                 "invalid."
              << std::endl;
  }

  //
  // compute nodal volume
  //
  d_vol.reserve(d_numNodes);
  auto f = hpx::parallel::for_loop(
      hpx::parallel::execution::par(hpx::parallel::execution::task), 0,
      this->d_numNodes, [this, quads](boost::uint64_t i) {
        double v = 0.0;

        for (auto e : this->d_nec[i]) {

          std::vector<size_t> e_ns = this->getElementConnectivity(e);

          // locate global node i in local list of element el
          int loc_i = -1;
          for (size_t l = 0; l < e_ns.size(); l++)
            if (e_ns[l] == i)
              loc_i = l;

          if (loc_i == -1) {
            std::cerr << "Error: Check node element connectivity.\n";
            exit(1);
          }

          // get quad data
          std::vector<util::Point3> e_nodes;
          for (auto k : e_ns)
            e_nodes.emplace_back(this->d_nodes[k]);

          std::vector<fe::QuadData> qds = quads->getQuadDatas(e_nodes);

          // compute V_e and add it to volume
          for (auto qd : qds)
            v += qd.d_shapes[loc_i] * qd.d_w;
        } // loop over elements

        // update
        this->d_vol[i] = v;
      }); // end of parallel for loop

  f.get();
}

void fe::Mesh::computeBBox() {
  std::vector<double> p1(3,0.);
  std::vector<double> p2(3,0.);
  for (auto x : d_nodes) {
    if (util::compare::definitelyLessThan(x.d_x, p1[0]))
      p1[0] = x.d_x;
    if (util::compare::definitelyLessThan(x.d_y, p1[1]))
      p1[1] = x.d_y;
    if (util::compare::definitelyLessThan(x.d_z, p1[2]))
      p1[2] = x.d_z;
    if (util::compare::definitelyLessThan(p2[0], x.d_x))
      p2[0] = x.d_x;
    if (util::compare::definitelyLessThan(p2[1], x.d_y))
      p2[1] = x.d_y;
    if (util::compare::definitelyLessThan(p2[2], x.d_z))
      p2[2] = x.d_z;
  }

  d_bbox = std::make_pair(p1, p2);
}

void fe::Mesh::computeMeshSize() {
  double guess = std::abs(d_bbox.second[0] - d_bbox.first[0]);
  if (d_dim > 1 && guess > std::abs(d_bbox.second[1] - d_bbox.first[1]))
    guess = std::abs(d_bbox.second[1] - d_bbox.first[1]);

  if (d_dim > 2 && guess > std::abs(d_bbox.second[2] - d_bbox.first[2]))
    guess = std::abs(d_bbox.second[2] - d_bbox.first[2]);

  for (size_t i = 0; i < d_nodes.size(); i++)
    for (size_t j = 0; j < d_nodes.size(); j++)
      if (i != j) {
        double val = d_nodes[i].dist(d_nodes[j]);
        if (val < guess)
          guess = val;
      }

  d_h = guess;
}

//
// Accessor functions
//
size_t fe::Mesh::getDimension() { return d_dim; }
size_t fe::Mesh::getDimension() const { return d_dim; }

size_t fe::Mesh::getNumNodes() { return d_numNodes; }
size_t fe::Mesh::getNumNodes() const { return d_numNodes; }

<<<<<<< HEAD
size_t fe::Mesh::getNumElements() { return d_enc.size() / d_eNumVertex; }
size_t fe::Mesh::getNumElements() const { return d_enc.size() / d_eNumVertex; }
=======
size_t fe::Mesh::getNumElements() { return d_enc.size()/d_eNumVertex; }
size_t fe::Mesh::getNumElements() const { return d_enc.size()/d_eNumVertex; }
>>>>>>> 64e493a6

size_t fe::Mesh::getNumDofs() { return d_numDofs; }
size_t fe::Mesh::getNumDofs() const { return d_numDofs; }

size_t fe::Mesh::getElementType() { return d_eType; }
size_t fe::Mesh::getElementType() const { return d_eType; }

double fe::Mesh::getMeshSize() { return d_h; }
double fe::Mesh::getMeshSize() const { return d_h; }

util::Point3 fe::Mesh::getNode(const size_t &i) { return d_nodes[i]; }
util::Point3 fe::Mesh::getNode(const size_t &i) const { return d_nodes[i]; }

double fe::Mesh::getNodalVolume(const size_t &i) { return d_vol[i]; }
double fe::Mesh::getNodalVolume(const size_t &i) const { return d_vol[i]; }

const std::vector<util::Point3> *fe::Mesh::getNodesP() { return &d_nodes; }
<<<<<<< HEAD
const std::vector<util::Point3> *fe::Mesh::getNodesP() const {
  return &d_nodes;
}
=======
const std::vector<util::Point3> *fe::Mesh::getNodesP() const { return
&d_nodes; }
>>>>>>> 64e493a6

const std::vector<uint8_t> *fe::Mesh::getFixityP() { return &d_fix; }
const std::vector<uint8_t> *fe::Mesh::getFixityP() const { return &d_fix; }

const std::vector<double> *fe::Mesh::getNodalVolumeP() { return &d_vol; }
const std::vector<double> *fe::Mesh::getNodalVolumeP() const { return &d_vol; }

const std::vector<size_t> fe::Mesh::getElementConnectivity(const size_t &i) {
  return std::vector<size_t>(d_enc.begin() + d_eNumVertex * i,
                             d_enc.begin() + d_eNumVertex * i + d_eNumVertex);
}
<<<<<<< HEAD
const std::vector<size_t> fe::Mesh::getElementConnectivity(
    const size_t &i) const {
=======
const std::vector<size_t> fe::Mesh::getElementConnectivity(const size_t &i)
const {
>>>>>>> 64e493a6
  return std::vector<size_t>(d_enc.begin() + d_eNumVertex * i,
                             d_enc.begin() + d_eNumVertex * i + d_eNumVertex);
}

const std::vector<util::Point3>
fe::Mesh::getElementConnectivityNodes(const size_t &i) {
  std::vector<util::Point3> nds;
  for (size_t k = 0; k < d_eNumVertex; k++)
    nds.emplace_back(d_nodes[d_enc[d_eNumVertex * i + k]]);
  return nds;
}

const std::vector<util::Point3>
fe::Mesh::getElementConnectivityNodes(const size_t &i) const {
  std::vector<util::Point3> nds;
  for (size_t k = 0; k < d_eNumVertex; k++)
    nds.emplace_back(d_nodes[d_enc[d_eNumVertex * i + k]]);
  return nds;
}

const std::vector<util::Point3> fe::Mesh::getElementConnectivityNodes(
    const size_t &i) const {
  std::vector<util::Point3> nds;
  for (size_t k = 0; k < d_eNumVertex; k++)
    nds.emplace_back(d_nodes[d_enc[d_eNumVertex * i + k]]);
  return nds;
}

const std::vector<size_t> *fe::Mesh::getElementConnectivitiesP() {
  return &d_enc;
}
const std::vector<size_t> *fe::Mesh::getElementConnectivitiesP() const {
  return &d_enc;
}

<<<<<<< HEAD
const std::vector<size_t> fe::Mesh::getNodeElementConnectivity(
    const size_t &i) {
  return d_nec[i];
}
const std::vector<size_t> fe::Mesh::getNodeElementConnectivity(
    const size_t &i) const {
  return d_nec[i];
}
=======
const std::vector<size_t> fe::Mesh::getNodeElementConnectivity(const size_t &i) {

  return d_nec[i];
}
const std::vector<size_t> fe::Mesh::getNodeElementConnectivity(const size_t
&i) const {

  return d_nec[i];
}

>>>>>>> 64e493a6

std::pair<std::vector<double>, std::vector<double>> fe::Mesh::getBoundingBox() {
  return d_bbox;
}
<<<<<<< HEAD
std::pair<std::vector<double>, std::vector<double>> fe::Mesh::getBoundingBox()
    const {
=======
std::pair<std::vector<double>, std::vector<double>>
fe::Mesh::getBoundingBox() const {
>>>>>>> 64e493a6
  return d_bbox;
}

bool fe::Mesh::isNodeFree(const size_t &i, const unsigned int &dof) {

  // below checks if d_fix has 1st bit (if dof=0), 2nd bit (if dof=1), 3rd
  // bit (if dof=2) is set to 1 or 0. If set to 1, then it means it is fixed,
  // and therefore it returns false
  return !(d_fix[i] >> dof & 1UL);
}
bool fe::Mesh::isNodeFree(const size_t &i, const unsigned int &dof) const {

  // below checks if d_fix has 1st bit (if dof=0), 2nd bit (if dof=1), 3rd
  // bit (if dof=2) is set to 1 or 0. If set to 1, then it means it is fixed,
  // and therefore it returns false
  return !(d_fix[i] >> dof & 1UL);
}
bool fe::Mesh::isNodeFree(const size_t &i, const unsigned int &dof) const {
  // below checks if d_fix has 1st bit (if dof=0), 2nd bit (if dof=1), 3rd
  // bit (if dof=2) is set to 1 or 0. If set to 1, then it means it is fixed,
  // and therefore it returns false
  return !(d_fix[i] >> dof & 1UL);
}

//
// Setter functions
//

void fe::Mesh::setMeshData(const size_t &dim, std::vector<util::Point3> &nodes,
                           std::vector<double> &volumes) {
<<<<<<< HEAD
=======

>>>>>>> 64e493a6
  d_spatialDiscretization = "finite_difference";

  // set dimension
  d_dim = dim;

  // set node coordinates
  d_nodes = nodes;
  d_numNodes = d_nodes.size();
  d_numDofs = d_numNodes * d_dim;

  // set nodal volume
  d_vol = volumes;

  // initialize fixity
  d_fix = std::vector<uint8_t>(d_nodes.size(), uint8_t(0));

  // compute bounding box and mesh size
  computeBBox();
  computeMeshSize();
}

void fe::Mesh::setNodes(std::vector<util::Point3> &nodes) {
<<<<<<< HEAD
=======

>>>>>>> 64e493a6
  // set node data
  d_nodes = nodes;
  d_numNodes = nodes.size();
}

void fe::Mesh::setNodalVolumes(std::vector<double> &volumes) {
<<<<<<< HEAD
=======

>>>>>>> 64e493a6
  // set data
  d_vol = volumes;
}

void fe::Mesh::setFixity(std::vector<uint8_t> &fixity) {
<<<<<<< HEAD
=======

>>>>>>> 64e493a6
  // set data
  d_fix = fixity;
}

void fe::Mesh::setFixity(const size_t &i, const unsigned int &dof,
                         const bool &flag) {

  // to set i^th bit as true of integer a,
  // a |= 1UL << (i % 8)

  // to set i^th bit as false of integer a,
  // a &= ~(1UL << (i % 8))

  flag ? (d_fix[i] |= 1UL << dof) : (d_fix[i] &= ~(1UL << dof));
}

<<<<<<< HEAD
void fe::Mesh::setMeshSize(const double &h) { d_h = h; }
=======
void fe::Mesh::setMeshSize(const double &h) {
  d_h = h;
}
>>>>>>> 64e493a6

void fe::Mesh::clearElementData() {
  if (!d_enc.empty())
    d_enc.shrink_to_fit();
  d_numElems = 0;
<<<<<<< HEAD
  if (!d_nec.empty()) d_nec.shrink_to_fit();
}

void fe::Mesh::readFromFile(inp::MeshDeck *deck, const std::string &filename) {
=======
  if (!d_nec.empty())
    d_nec.shrink_to_fit();
}

void fe::Mesh::readFromFile(inp::MeshDeck *deck, const std::string &filename) {

>>>>>>> 64e493a6
  d_h = deck->d_h;
  d_dim = deck->d_dim;
  d_spatialDiscretization = deck->d_spatialDiscretization;
  d_filename = filename;

  // read file
  createData(filename);

  // check if we need to compute mesh size
<<<<<<< HEAD
  if (deck->d_computeMeshSize) computeMeshSize();
=======
  if (deck->d_computeMeshSize)
    computeMeshSize();
>>>>>>> 64e493a6
}<|MERGE_RESOLUTION|>--- conflicted
+++ resolved
@@ -25,15 +25,6 @@
     : d_numNodes(0), d_numElems(0), d_eType(1), d_eNumVertex(0), d_numDofs(0),
       d_h(0.), d_dim(0) {}
 
-fe::Mesh::Mesh()
-    : d_numNodes(0),
-      d_numElems(0),
-      d_eType(1),
-      d_eNumVertex(0),
-      d_numDofs(0),
-      d_h(0.),
-      d_dim(0) {}
-
 fe::Mesh::Mesh(inp::MeshDeck *deck)
     : d_numNodes(0), d_numElems(0), d_eType(1), d_eNumVertex(0), d_numDofs(0),
       d_h(deck->d_h), d_dim(deck->d_dim),
@@ -51,11 +42,7 @@
     exit(1);
   }
 
-<<<<<<< HEAD
-  if (d_dim >= 2) {
-=======
-  if (d_dim != 2) {
->>>>>>> 64e493a6
+  if (d_dim > 2) {
     std::cerr << "Error: Check Dimension in input data. Currently we only "
                  "support dimension 2.\n";
     exit(1);
@@ -81,15 +68,6 @@
 //
 // Utility functions
 //
-<<<<<<< HEAD
-void fe::Mesh::createData(const std::string &filename, bool ref_config) {
-  int file_type = -1;
-
-  // find the extension of file and call correct reader
-  if (filename.substr(filename.find_last_of(".") + 1) == "csv") file_type = 0;
-  if (filename.substr(filename.find_last_of(".") + 1) == "msh") file_type = 1;
-  if (filename.substr(filename.find_last_of(".") + 1) == "vtu") file_type = 2;
-=======
 void fe::Mesh::createData(const std::string &filename, bool
     ref_config) {
 
@@ -102,7 +80,6 @@
     file_type = 1;
   if (filename.substr(filename.find_last_of(".") + 1) == "vtu")
     file_type = 2;
->>>>>>> 64e493a6
 
   if (d_spatialDiscretization != "finite_difference" and file_type == 0) {
 
@@ -126,10 +103,7 @@
     rw::reader::readMshFile(filename, d_dim, &d_nodes, d_eType, d_numElems,
                             &d_enc, &d_nec, &d_vol, false);
   else if (file_type == 2) {
-<<<<<<< HEAD
-=======
-
->>>>>>> 64e493a6
+
     //
     // old reading of mesh
     //
@@ -147,15 +121,6 @@
     // read volume if required
     bool found_volume_data = false;
     if (is_fd) {
-<<<<<<< HEAD
-      found_volume_data =
-          rw::reader::readVtuFilePointData(filename, "Node_Volume", &d_vol);
-
-      // try another tag for nodal volume
-      if (!found_volume_data)
-        found_volume_data =
-            rw::reader::readVtuFilePointData(filename, "Volume", &d_vol);
-=======
       found_volume_data = rw::reader::readVtuFilePointData(filename, "Node_Volume",
       &d_vol);
 
@@ -163,18 +128,13 @@
       if (!found_volume_data)
         found_volume_data = rw::reader::readVtuFilePointData(filename, "Volume",
                                                              &d_vol);
->>>>>>> 64e493a6
     }
 
     // read element data (only if this is fe simulation or if we need
     // element-node connectivity data for nodal volume calculation)
     if (!is_fd || !found_volume_data)
       rw::reader::readVtuFileCells(filename, d_dim, d_eType, d_numElems, &d_enc,
-<<<<<<< HEAD
-                                   &d_nec);
-=======
                                 &d_nec);
->>>>>>> 64e493a6
 
     // check if file has fixity data
     rw::reader::readVtuFilePointData(filename, "Fixity", &d_fix);
@@ -325,13 +285,8 @@
 size_t fe::Mesh::getNumNodes() { return d_numNodes; }
 size_t fe::Mesh::getNumNodes() const { return d_numNodes; }
 
-<<<<<<< HEAD
-size_t fe::Mesh::getNumElements() { return d_enc.size() / d_eNumVertex; }
-size_t fe::Mesh::getNumElements() const { return d_enc.size() / d_eNumVertex; }
-=======
 size_t fe::Mesh::getNumElements() { return d_enc.size()/d_eNumVertex; }
 size_t fe::Mesh::getNumElements() const { return d_enc.size()/d_eNumVertex; }
->>>>>>> 64e493a6
 
 size_t fe::Mesh::getNumDofs() { return d_numDofs; }
 size_t fe::Mesh::getNumDofs() const { return d_numDofs; }
@@ -349,14 +304,8 @@
 double fe::Mesh::getNodalVolume(const size_t &i) const { return d_vol[i]; }
 
 const std::vector<util::Point3> *fe::Mesh::getNodesP() { return &d_nodes; }
-<<<<<<< HEAD
-const std::vector<util::Point3> *fe::Mesh::getNodesP() const {
-  return &d_nodes;
-}
-=======
 const std::vector<util::Point3> *fe::Mesh::getNodesP() const { return
 &d_nodes; }
->>>>>>> 64e493a6
 
 const std::vector<uint8_t> *fe::Mesh::getFixityP() { return &d_fix; }
 const std::vector<uint8_t> *fe::Mesh::getFixityP() const { return &d_fix; }
@@ -368,13 +317,8 @@
   return std::vector<size_t>(d_enc.begin() + d_eNumVertex * i,
                              d_enc.begin() + d_eNumVertex * i + d_eNumVertex);
 }
-<<<<<<< HEAD
-const std::vector<size_t> fe::Mesh::getElementConnectivity(
-    const size_t &i) const {
-=======
 const std::vector<size_t> fe::Mesh::getElementConnectivity(const size_t &i)
 const {
->>>>>>> 64e493a6
   return std::vector<size_t>(d_enc.begin() + d_eNumVertex * i,
                              d_enc.begin() + d_eNumVertex * i + d_eNumVertex);
 }
@@ -395,14 +339,6 @@
   return nds;
 }
 
-const std::vector<util::Point3> fe::Mesh::getElementConnectivityNodes(
-    const size_t &i) const {
-  std::vector<util::Point3> nds;
-  for (size_t k = 0; k < d_eNumVertex; k++)
-    nds.emplace_back(d_nodes[d_enc[d_eNumVertex * i + k]]);
-  return nds;
-}
-
 const std::vector<size_t> *fe::Mesh::getElementConnectivitiesP() {
   return &d_enc;
 }
@@ -410,16 +346,6 @@
   return &d_enc;
 }
 
-<<<<<<< HEAD
-const std::vector<size_t> fe::Mesh::getNodeElementConnectivity(
-    const size_t &i) {
-  return d_nec[i];
-}
-const std::vector<size_t> fe::Mesh::getNodeElementConnectivity(
-    const size_t &i) const {
-  return d_nec[i];
-}
-=======
 const std::vector<size_t> fe::Mesh::getNodeElementConnectivity(const size_t &i) {
 
   return d_nec[i];
@@ -430,18 +356,12 @@
   return d_nec[i];
 }
 
->>>>>>> 64e493a6
 
 std::pair<std::vector<double>, std::vector<double>> fe::Mesh::getBoundingBox() {
   return d_bbox;
 }
-<<<<<<< HEAD
-std::pair<std::vector<double>, std::vector<double>> fe::Mesh::getBoundingBox()
-    const {
-=======
 std::pair<std::vector<double>, std::vector<double>>
 fe::Mesh::getBoundingBox() const {
->>>>>>> 64e493a6
   return d_bbox;
 }
 
@@ -459,12 +379,6 @@
   // and therefore it returns false
   return !(d_fix[i] >> dof & 1UL);
 }
-bool fe::Mesh::isNodeFree(const size_t &i, const unsigned int &dof) const {
-  // below checks if d_fix has 1st bit (if dof=0), 2nd bit (if dof=1), 3rd
-  // bit (if dof=2) is set to 1 or 0. If set to 1, then it means it is fixed,
-  // and therefore it returns false
-  return !(d_fix[i] >> dof & 1UL);
-}
 
 //
 // Setter functions
@@ -472,10 +386,7 @@
 
 void fe::Mesh::setMeshData(const size_t &dim, std::vector<util::Point3> &nodes,
                            std::vector<double> &volumes) {
-<<<<<<< HEAD
-=======
-
->>>>>>> 64e493a6
+
   d_spatialDiscretization = "finite_difference";
 
   // set dimension
@@ -498,29 +409,20 @@
 }
 
 void fe::Mesh::setNodes(std::vector<util::Point3> &nodes) {
-<<<<<<< HEAD
-=======
-
->>>>>>> 64e493a6
+
   // set node data
   d_nodes = nodes;
   d_numNodes = nodes.size();
 }
 
 void fe::Mesh::setNodalVolumes(std::vector<double> &volumes) {
-<<<<<<< HEAD
-=======
-
->>>>>>> 64e493a6
+
   // set data
   d_vol = volumes;
 }
 
 void fe::Mesh::setFixity(std::vector<uint8_t> &fixity) {
-<<<<<<< HEAD
-=======
-
->>>>>>> 64e493a6
+
   // set data
   d_fix = fixity;
 }
@@ -537,31 +439,20 @@
   flag ? (d_fix[i] |= 1UL << dof) : (d_fix[i] &= ~(1UL << dof));
 }
 
-<<<<<<< HEAD
-void fe::Mesh::setMeshSize(const double &h) { d_h = h; }
-=======
 void fe::Mesh::setMeshSize(const double &h) {
   d_h = h;
 }
->>>>>>> 64e493a6
 
 void fe::Mesh::clearElementData() {
   if (!d_enc.empty())
     d_enc.shrink_to_fit();
   d_numElems = 0;
-<<<<<<< HEAD
-  if (!d_nec.empty()) d_nec.shrink_to_fit();
-}
-
-void fe::Mesh::readFromFile(inp::MeshDeck *deck, const std::string &filename) {
-=======
   if (!d_nec.empty())
     d_nec.shrink_to_fit();
 }
 
 void fe::Mesh::readFromFile(inp::MeshDeck *deck, const std::string &filename) {
 
->>>>>>> 64e493a6
   d_h = deck->d_h;
   d_dim = deck->d_dim;
   d_spatialDiscretization = deck->d_spatialDiscretization;
@@ -571,10 +462,6 @@
   createData(filename);
 
   // check if we need to compute mesh size
-<<<<<<< HEAD
-  if (deck->d_computeMeshSize) computeMeshSize();
-=======
   if (deck->d_computeMeshSize)
     computeMeshSize();
->>>>>>> 64e493a6
 }