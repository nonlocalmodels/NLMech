--- conflicted
+++ resolved
@@ -12,10 +12,6 @@
 
 #include "inp/decks/massMatrixDeck.h"
 #include "inp/policy.h"  // to check for constraints
-<<<<<<< HEAD
-#include <iostream>      // for std::cerr
-=======
->>>>>>> bd668a96
 
 fe::MassMatrix::MassMatrix(inp::MassMatrixDeck *deck) {
   d_massMatrixDeck_p = deck;
