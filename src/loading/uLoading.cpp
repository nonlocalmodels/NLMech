////////////////////////////////////////////////////////////////////////////////
//  Copyright (c) 2019 Prashant K. Jha
//  Copyright (c) 2019 Patrick Diehl
//
//  Distributed under the Boost Software License, Version 1.0. (See accompanying
//  file LICENSE_1_0.txt or copy at http://www.boost.org/LICENSE_1_0.txt)
////////////////////////////////////////////////////////////////////////////////

#include "uLoading.h"

#include "../inp/decks/loadingDeck.h"
#include "fe/mesh.h"
#include "util/compare.h"
<<<<<<< HEAD
#include "util/utilFunction.h"
=======
>>>>>>> bd668a96
#include "util/utilGeom.h"

loading::ULoading::ULoading(inp::LoadingDeck *deck, fe::Mesh *mesh) {
  d_bcData = deck->d_uBCData;

  // fill the list of nodes where bc is applied and also set fixity of these
  // nodes
  for (const auto &bc : d_bcData) {
<<<<<<< HEAD
    std::cout << bc.d_regionType << std::endl;
    // check bc first
    if (bc.d_regionType != "rectangle" and
        bc.d_regionType != "angled_rectangle" and
        bc.d_regionType != "circle" and bc.d_regionType != "torus") {
      std::cerr << "Error: Displacement bc region type = " << bc.d_regionType
                << " not recognised. Should be rectangle or angled_rectangle "
                   "or circle or torus. \n";
=======
    // check bc first
    if (bc.d_regionType != "line" and bc.d_regionType != "rectangle" and
        bc.d_regionType != "angled_rectangle" and bc.d_regionType != "cuboid") {
      std::cerr
          << "Error: Displacement bc region type = " << bc.d_regionType
          << " not recognized. Should be rectangle or angled_rectangle. \n";
>>>>>>> bd668a96
      exit(1);
    }

    if (bc.d_spatialFnType != "constant" and bc.d_spatialFnType != "sin_x" and
        bc.d_spatialFnType != "sin_y" and bc.d_spatialFnType != "sin_z" and
        bc.d_spatialFnType != "linear_x" and
        bc.d_spatialFnType != "linear_y" and bc.d_spatialFnType != "linear_z") {
      std::cerr << "Error: Displacement bc space function type = "
                << bc.d_spatialFnType << " not recognized. "
                << "Currently only constant function is implemented. \n";
      exit(1);
    }

    if (bc.d_timeFnType != "constant" and bc.d_timeFnType != "linear" and
<<<<<<< HEAD
        bc.d_timeFnType != "quadratic" and bc.d_timeFnType != "linear_step" and
        bc.d_timeFnType != "linear_slow_fast" and bc.d_timeFnType != "sin") {
=======
        bc.d_timeFnType != "quadratic" and bc.d_timeFnType != "sin") {
>>>>>>> bd668a96
      std::cerr << "Error: Displacement bc space function type = "
                << bc.d_timeFnType << " not recognised. "
                << "Currently constant, linear, quadratic, sin functions are "
                   "implemented. \n";
      exit(1);
    }

    size_t time_num_params = 1;
    if (bc.d_timeFnType == "quadratic" or bc.d_timeFnType == "sin")
      time_num_params = 2;
    if (bc.d_timeFnType == "linear_step")
      time_num_params = 3;
    else if (bc.d_timeFnType == "linear_slow_fast")
      time_num_params = 4;
    if (bc.d_timeFnParams.size() != time_num_params) {
      std::cerr << "Error: Displacement bc insufficient parameters for time "
                   "function. Need "
                << time_num_params << " parameters but only "
                << bc.d_timeFnParams.size() << " parameters provided.\n";
      exit(1);
    }

    size_t spatial_num_params = 0;
    if (bc.d_spatialFnType == "sin_x" or bc.d_spatialFnType == "sin_y" or
        bc.d_spatialFnType == "sin_z" or bc.d_spatialFnType == "linear_x" or
        bc.d_spatialFnType == "linear_y" or bc.d_spatialFnType == "linear_y")
      spatial_num_params = 1;
    if (bc.d_spatialFnParams.size() < spatial_num_params) {
      std::cerr << "Error: Force bc insufficient parameters for spatial "
                   "function. Need "
                << spatial_num_params << " parameters but only "
                << bc.d_spatialFnParams.size() << " parameters provided.\n";
      exit(1);
    }

    // compute list of nodes which are marked fixed
    std::vector<size_t> fix_nodes;

    // now loop over nodes
    for (size_t i = 0; i < mesh->getNumNodes(); i++) {
<<<<<<< HEAD
      if (bc.d_regionType == "rectangle" &&
          util::geometry::isPointInsideRectangle(mesh->getNode(i), bc.d_x1,
                                                 bc.d_x2, bc.d_y1, bc.d_y2)) {
        // loop over direction and set fixity
        for (auto dof : bc.d_direction) {
          // pass 0 for x, 1 for y, and 2 for z dof
          mesh->setFixity(i, dof - 1, true);
        }

        // store the id of this node
        fix_nodes.push_back(i);
      } else if (bc.d_regionType == "angled_rectangle" &&
                 util::geometry::isPointInsideAngledRectangle(
                     mesh->getNode(i), bc.d_x1, bc.d_x2, bc.d_y1, bc.d_y2,
                     bc.d_theta)) {
        // loop over direction and set fixity
        for (auto dof : bc.d_direction) {
          // pass 0 for x, 1 for y, and 2 for z dof
          mesh->setFixity(i, dof - 1, true);
        }
        // store the id of this node
        fix_nodes.push_back(i);
      } else if (bc.d_regionType == "circle" &&
                 util::geometry::isPointinCircle(
                     mesh->getNode(i), util::Point3(bc.d_x1, bc.d_y1, 0.),
                     bc.d_r1)) {
        // loop over direction and set fixity
        for (auto dof : bc.d_direction) {
          // pass 0 for x, 1 for y, and 2 for z dof
          mesh->setFixity(i, dof - 1, true);
        }
      } else if (bc.d_regionType == "torus" &&
                 util::geometry::isPointinCircle(
                     mesh->getNode(i), util::Point3(bc.d_x1, bc.d_y1, 0.),
                     bc.d_r1) &&
                 !util::geometry::isPointinCircle(
                     mesh->getNode(i), util::Point3(bc.d_x1, bc.d_y1, 0.),
                     bc.d_r2)) {
        // loop over direction and set fixity
        for (auto dof : bc.d_direction) {
          // pass 0 for x, 1 for y, and 2 for z dof
          mesh->setFixity(i, dof - 1, true);
        }
=======
      bool fix = false;
      auto xi = mesh->getNode(i);

      if (bc.d_regionType == "line")
        fix = util::compare::definitelyGreaterThan(xi.d_x, bc.d_x1) &&
              util::compare::definitelyLessThan(mesh->getNode(i).d_x, bc.d_x2);
      else if (bc.d_regionType == "rectangle")
        fix = util::geometry::isPointInsideRectangle(xi, bc.d_x1, bc.d_x2,
                                                     bc.d_y1, bc.d_y2);
      else if (bc.d_regionType == "angled_rectangle")
        fix = util::geometry::isPointInsideAngledRectangle(
            xi, bc.d_x1, bc.d_x2, bc.d_y1, bc.d_y2, bc.d_theta);
      else if (bc.d_regionType == "cuboid")
        fix = util::geometry::isPointInsideCuboid(xi, bc.d_x1, bc.d_x2, bc.d_y1,
                                                  bc.d_y2, bc.d_z1, bc.d_z2);

      if (!fix) continue;

      // loop over direction and set fixity
      for (auto dof : bc.d_direction) {
        // pass 0 for x, 1 for y, and 2 for z dof
        mesh->setFixity(i, dof - 1, true);
>>>>>>> bd668a96
      }

      // store the id of this node
      fix_nodes.push_back(i);
    }  // loop over nodes

    // add computed list of nodes to the data
    d_bcNodes.push_back(fix_nodes);
  }  // loop over bc sets
}

void loading::ULoading::apply(const double &time, std::vector<util::Point3> *u,
                              std::vector<util::Point3> *v, fe::Mesh *mesh) {
  for (size_t s = 0; s < d_bcData.size(); s++) {
    inp::BCData bc = d_bcData[s];
    for (auto i : d_bcNodes[s]) {
      util::Point3 x = mesh->getNode(i);
      double umax = bc.d_timeFnParams[0];
      double du = 0.;
      double dv = 0.;

      // apply spatial function
      if (bc.d_spatialFnType == "sin_x") {
        double a = M_PI * bc.d_spatialFnParams[0];
        umax = umax * std::sin(a * x.d_x);
      } else if (bc.d_spatialFnType == "sin_y") {
        double a = M_PI * bc.d_spatialFnParams[0];
        umax = umax * std::sin(a * x.d_y);
      } else if (bc.d_spatialFnType == "sin_z") {
        double a = M_PI * bc.d_spatialFnParams[0];
        umax = umax * std::sin(a * x.d_z);
      } else if (bc.d_spatialFnType == "linear_x") {
        double a = bc.d_spatialFnParams[0];
        umax = umax * a * x.d_x;
      } else if (bc.d_spatialFnType == "linear_y") {
        double a = bc.d_spatialFnParams[0];
        umax = umax * a * x.d_y;
      } else if (bc.d_spatialFnType == "linear_z") {
        double a = bc.d_spatialFnParams[0];
        umax = umax * a * x.d_z;
      }

      // apply time function
      if (bc.d_timeFnType == "constant")
        du = umax;
      else if (bc.d_timeFnType == "linear") {
        du = umax * time;
        dv = umax;
      } else if (bc.d_timeFnType == "quadratic") {
        du = umax * time + bc.d_timeFnParams[1] * time * time;
        dv = umax + bc.d_timeFnParams[1] * time;
      } else if (bc.d_timeFnType == "sin") {
        double a = M_PI * bc.d_timeFnParams[1];
        du = umax * std::sin(a * time);
        dv = umax * a * std::cos(a * time);
      } else if (bc.d_timeFnType == "linear_step") {
        du = umax * util::function::linearStepFunc(time, bc.d_timeFnParams[1],
                                                   bc.d_timeFnParams[2]);
        dv = umax * util::function::derLinearStepFunc(
                        time, bc.d_timeFnParams[1], bc.d_timeFnParams[2]);
      } else if (bc.d_timeFnType == "linear_slow_fast") {
        if (util::compare::definitelyGreaterThan(time, bc.d_timeFnParams[1])) {
          du = umax * bc.d_timeFnParams[3] * time;
          dv = umax * bc.d_timeFnParams[3];
        } else {
          du = umax * bc.d_timeFnParams[2] * time;
          dv = umax * bc.d_timeFnParams[2];
        }
      }

      for (auto d : bc.d_direction) {
        if (d == 1) {
          (*u)[i].d_x = du;
          (*v)[i].d_x = dv;
        } else if (d == 2) {
          (*u)[i].d_y = du;
          (*v)[i].d_y = dv;
        } else if (d == 3) {
          (*u)[i].d_z = du;
          (*v)[i].d_z = dv;
        }
      }
    }  // loop over nodes
  }    // loop over bc sets
}<|MERGE_RESOLUTION|>--- conflicted
+++ resolved
@@ -11,10 +11,7 @@
 #include "../inp/decks/loadingDeck.h"
 #include "fe/mesh.h"
 #include "util/compare.h"
-<<<<<<< HEAD
 #include "util/utilFunction.h"
-=======
->>>>>>> bd668a96
 #include "util/utilGeom.h"
 
 loading::ULoading::ULoading(inp::LoadingDeck *deck, fe::Mesh *mesh) {
@@ -23,23 +20,16 @@
   // fill the list of nodes where bc is applied and also set fixity of these
   // nodes
   for (const auto &bc : d_bcData) {
-<<<<<<< HEAD
     std::cout << bc.d_regionType << std::endl;
     // check bc first
     if (bc.d_regionType != "rectangle" and
         bc.d_regionType != "angled_rectangle" and
-        bc.d_regionType != "circle" and bc.d_regionType != "torus") {
-      std::cerr << "Error: Displacement bc region type = " << bc.d_regionType
-                << " not recognised. Should be rectangle or angled_rectangle "
-                   "or circle or torus. \n";
-=======
-    // check bc first
-    if (bc.d_regionType != "line" and bc.d_regionType != "rectangle" and
-        bc.d_regionType != "angled_rectangle" and bc.d_regionType != "cuboid") {
+        bc.d_regionType != "circle" and
+         bc.d_regionType != "torus"
+        ) {
       std::cerr
           << "Error: Displacement bc region type = " << bc.d_regionType
-          << " not recognized. Should be rectangle or angled_rectangle. \n";
->>>>>>> bd668a96
+          << " not recognised. Should be rectangle or angled_rectangle or circle or torus. \n";
       exit(1);
     }
 
@@ -54,12 +44,9 @@
     }
 
     if (bc.d_timeFnType != "constant" and bc.d_timeFnType != "linear" and
-<<<<<<< HEAD
         bc.d_timeFnType != "quadratic" and bc.d_timeFnType != "linear_step" and
         bc.d_timeFnType != "linear_slow_fast" and bc.d_timeFnType != "sin") {
-=======
-        bc.d_timeFnType != "quadratic" and bc.d_timeFnType != "sin") {
->>>>>>> bd668a96
+
       std::cerr << "Error: Displacement bc space function type = "
                 << bc.d_timeFnType << " not recognised. "
                 << "Currently constant, linear, quadratic, sin functions are "
@@ -100,7 +87,7 @@
 
     // now loop over nodes
     for (size_t i = 0; i < mesh->getNumNodes(); i++) {
-<<<<<<< HEAD
+
       if (bc.d_regionType == "rectangle" &&
           util::geometry::isPointInsideRectangle(mesh->getNode(i), bc.d_x1,
                                                  bc.d_x2, bc.d_y1, bc.d_y2)) {
@@ -124,51 +111,25 @@
         // store the id of this node
         fix_nodes.push_back(i);
       } else if (bc.d_regionType == "circle" &&
-                 util::geometry::isPointinCircle(
-                     mesh->getNode(i), util::Point3(bc.d_x1, bc.d_y1, 0.),
-                     bc.d_r1)) {
-        // loop over direction and set fixity
-        for (auto dof : bc.d_direction) {
-          // pass 0 for x, 1 for y, and 2 for z dof
-          mesh->setFixity(i, dof - 1, true);
-        }
-      } else if (bc.d_regionType == "torus" &&
-                 util::geometry::isPointinCircle(
-                     mesh->getNode(i), util::Point3(bc.d_x1, bc.d_y1, 0.),
-                     bc.d_r1) &&
-                 !util::geometry::isPointinCircle(
-                     mesh->getNode(i), util::Point3(bc.d_x1, bc.d_y1, 0.),
-                     bc.d_r2)) {
-        // loop over direction and set fixity
-        for (auto dof : bc.d_direction) {
-          // pass 0 for x, 1 for y, and 2 for z dof
-          mesh->setFixity(i, dof - 1, true);
-        }
-=======
-      bool fix = false;
-      auto xi = mesh->getNode(i);
-
-      if (bc.d_regionType == "line")
-        fix = util::compare::definitelyGreaterThan(xi.d_x, bc.d_x1) &&
-              util::compare::definitelyLessThan(mesh->getNode(i).d_x, bc.d_x2);
-      else if (bc.d_regionType == "rectangle")
-        fix = util::geometry::isPointInsideRectangle(xi, bc.d_x1, bc.d_x2,
-                                                     bc.d_y1, bc.d_y2);
-      else if (bc.d_regionType == "angled_rectangle")
-        fix = util::geometry::isPointInsideAngledRectangle(
-            xi, bc.d_x1, bc.d_x2, bc.d_y1, bc.d_y2, bc.d_theta);
-      else if (bc.d_regionType == "cuboid")
-        fix = util::geometry::isPointInsideCuboid(xi, bc.d_x1, bc.d_x2, bc.d_y1,
-                                                  bc.d_y2, bc.d_z1, bc.d_z2);
-
-      if (!fix) continue;
-
-      // loop over direction and set fixity
-      for (auto dof : bc.d_direction) {
-        // pass 0 for x, 1 for y, and 2 for z dof
-        mesh->setFixity(i, dof - 1, true);
->>>>>>> bd668a96
-      }
+          util::geometry::isPointinCircle(mesh->getNode(i), util::Point3(bc.d_x1,bc.d_y1,0.), bc.d_r1)) {
+
+        // loop over direction and set fixity
+        for (auto dof : bc.d_direction) {
+          // pass 0 for x, 1 for y, and 2 for z dof
+          mesh->setFixity(i, dof - 1, true);
+        }
+      }
+      else if (bc.d_regionType == "torus" &&
+          util::geometry::isPointinCircle(mesh->getNode(i), util::Point3(bc.d_x1,bc.d_y1,0.), bc.d_r1) && 
+          ! util::geometry::isPointinCircle(mesh->getNode(i), util::Point3(bc.d_x1,bc.d_y1,0.), bc.d_r2 )) {
+
+        // loop over direction and set fixity
+        for (auto dof : bc.d_direction) {
+          // pass 0 for x, 1 for y, and 2 for z dof
+          mesh->setFixity(i, dof - 1, true);
+        }
+      }
+      
 
       // store the id of this node
       fix_nodes.push_back(i);
@@ -224,15 +185,18 @@
         du = umax * std::sin(a * time);
         dv = umax * a * std::cos(a * time);
       } else if (bc.d_timeFnType == "linear_step") {
+
         du = umax * util::function::linearStepFunc(time, bc.d_timeFnParams[1],
                                                    bc.d_timeFnParams[2]);
         dv = umax * util::function::derLinearStepFunc(
                         time, bc.d_timeFnParams[1], bc.d_timeFnParams[2]);
-      } else if (bc.d_timeFnType == "linear_slow_fast") {
+      }
+      else if (bc.d_timeFnType == "linear_slow_fast") {
         if (util::compare::definitelyGreaterThan(time, bc.d_timeFnParams[1])) {
           du = umax * bc.d_timeFnParams[3] * time;
           dv = umax * bc.d_timeFnParams[3];
-        } else {
+        }
+        else {
           du = umax * bc.d_timeFnParams[2] * time;
           dv = umax * bc.d_timeFnParams[2];
         }
