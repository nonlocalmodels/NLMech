--- conflicted
+++ resolved
@@ -17,11 +17,9 @@
   "${PROJECT_SOURCE_DIR}/src/Config.h"
   )
 
-<<<<<<< HEAD
-
 # Set director for all exectuables
 set(EXECUTABLE_OUTPUT_PATH "${PROJECT_BINARY_DIR}/bin")
-=======
+
 # Set the common library directory
 get_property(LIB64 GLOBAL PROPERTY FIND_LIBRARY_USE_LIB64_PATHS)
 
@@ -35,7 +33,6 @@
 
 # Add a postfix if the libraries are build in the debug mode
 set(CMAKE_DEBUG_POSTFIX d)
->>>>>>> 36d1b300
 
 #Enable ctest
 enable_testing()
