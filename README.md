--- conflicted
+++ resolved
@@ -62,9 +62,6 @@
 
 * Army Research Office Grant # W911NF-16-1-0456 to PI Dr. Robert Lipton (Professor at Louisiana State University). This grant supported Prashant K. Jha on a postdoctoral position from October 2016 - July 2019.
 *  Canada Research Chairs Program under the Canada Research Chair in Multiscale Modelling of Advanced Aerospace Materials held by M. Lévesque; Natural Sciences and Engineering Research Council of Canada (NSERC) Discovery Grants Program under Discovery Grant RGPIN-2016-06412.
-<<<<<<< HEAD
 * We are grateful for the support of the [Google Summer of Code program](https://summerofcode.withgoogle.com/) funding internships.
-=======
-* We are gratefuly for the support of the Google Summer of Code program funding internships.
->>>>>>> 035477a5
 
+
